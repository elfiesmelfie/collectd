/**
 * collectd - src/ipmi.c
 * Copyright (C) 2008-2009  Florian octo Forster
 * Copyright (C) 2008       Peter Holik
 * Copyright (C) 2009       Bruno Prémont
 *
 * This program is free software; you can redistribute it and/or modify it
 * under the terms of the GNU General Public License as published by the
 * Free Software Foundation; only version 2 of the License is applicable.
 *
 * This program is distributed in the hope that it will be useful, but
 * WITHOUT ANY WARRANTY; without even the implied warranty of
 * MERCHANTABILITY or FITNESS FOR A PARTICULAR PURPOSE.  See the GNU
 * General Public License for more details.
 *
 * You should have received a copy of the GNU General Public License along
 * with this program; if not, write to the Free Software Foundation, Inc.,
 * 51 Franklin St, Fifth Floor, Boston, MA  02110-1301 USA
 *
 * Authors:
 *   Florian octo Forster <octo at collectd.org>
 *   Peter Holik <peter at holik.at>
 *   Bruno Prémont <bonbons at linux-vserver.org>
 **/

#include "collectd.h"

#include "common.h"
#include "plugin.h"
#include "utils_ignorelist.h"

#include <OpenIPMI/ipmi_conn.h>
#include <OpenIPMI/ipmi_err.h>
#include <OpenIPMI/ipmi_posix.h>
#include <OpenIPMI/ipmi_smi.h>
#include <OpenIPMI/ipmiif.h>

/*
 * Private data types
 */
struct c_ipmi_sensor_list_s;
typedef struct c_ipmi_sensor_list_s c_ipmi_sensor_list_t;

struct c_ipmi_sensor_list_s {
  ipmi_sensor_id_t sensor_id;
  char sensor_name[DATA_MAX_NAME_LEN];
  char sensor_type[DATA_MAX_NAME_LEN];
  int sensor_not_present;
  c_ipmi_sensor_list_t *next;
};

/*
 * Module global variables
 */
static pthread_mutex_t sensor_list_lock = PTHREAD_MUTEX_INITIALIZER;
static c_ipmi_sensor_list_t *sensor_list = NULL;

static int c_ipmi_init_in_progress = 0;
static int c_ipmi_active = 0;
static pthread_t thread_id = (pthread_t)0;

static const char *config_keys[] = {"Sensor", "IgnoreSelected",
                                    "NotifySensorAdd", "NotifySensorRemove",
                                    "NotifySensorNotPresent", "SELEnabled",
                                    "SELClearEvent"};
static int config_keys_num = STATIC_ARRAY_SIZE(config_keys);

static ignorelist_t *ignorelist = NULL;

static int c_ipmi_notify_add = 0;
static int c_ipmi_notify_remove = 0;
static int c_ipmi_notify_notpresent = 0;
static int c_ipmi_sel_enabled = 0;
static int c_ipmi_sel_clear_event = 0;

/*
 * Misc private functions
 */
static void c_ipmi_error(const char *func, int status) {
  char errbuf[4096] = {0};

  if (IPMI_IS_OS_ERR(status)) {
    sstrerror(IPMI_GET_OS_ERR(status), errbuf, sizeof(errbuf));
  } else if (IPMI_IS_IPMI_ERR(status)) {
    ipmi_get_error_string(IPMI_GET_IPMI_ERR(status), errbuf, sizeof(errbuf));
  }

  if (errbuf[0] == 0) {
    snprintf(errbuf, sizeof(errbuf), "Unknown error %#x", status);
  }
  errbuf[sizeof(errbuf) - 1] = 0;

  ERROR("ipmi plugin: %s failed: %s", func, errbuf);
} /* void c_ipmi_error */

/*
 * Sensor handlers
 */
/* Prototype for sensor_list_remove, so sensor_read_handler can call it. */
static int sensor_list_remove(ipmi_sensor_t *sensor);

static void sensor_read_handler(ipmi_sensor_t *sensor, int err,
                                enum ipmi_value_present_e value_present,
                                unsigned int __attribute__((unused)) raw_value,
                                double value,
                                ipmi_states_t __attribute__((unused)) * states,
                                void *user_data) {
  value_list_t vl = VALUE_LIST_INIT;

  c_ipmi_sensor_list_t *list_item = (c_ipmi_sensor_list_t *)user_data;

  if (err != 0) {
    if ((err & 0xff) == IPMI_NOT_PRESENT_CC) {
      if (list_item->sensor_not_present == 0) {
        list_item->sensor_not_present = 1;

        INFO("ipmi plugin: sensor_read_handler: sensor %s "
             "not present.",
             list_item->sensor_name);

        if (c_ipmi_notify_notpresent) {
          notification_t n = {NOTIF_WARNING, cdtime(), "", "", "ipmi", "", "", "", NULL};

          sstrncpy(n.host, hostname_g, sizeof(n.host));
          sstrncpy(n.type_instance, list_item->sensor_name,
                   sizeof(n.type_instance));
          sstrncpy(n.type, list_item->sensor_type, sizeof(n.type));
          snprintf(n.message, sizeof(n.message), "sensor %s not present",
                   list_item->sensor_name);

          plugin_dispatch_notification(&n);
        }
      }
    } else if (IPMI_IS_IPMI_ERR(err) &&
               IPMI_GET_IPMI_ERR(err) ==
                   IPMI_NOT_SUPPORTED_IN_PRESENT_STATE_CC) {
      INFO("ipmi plugin: sensor_read_handler: Sensor %s not ready",
           list_item->sensor_name);
    } else {
      if (IPMI_IS_IPMI_ERR(err))
        INFO("ipmi plugin: sensor_read_handler: Removing sensor %s, "
             "because it failed with IPMI error %#x.",
             list_item->sensor_name, IPMI_GET_IPMI_ERR(err));
      else if (IPMI_IS_OS_ERR(err))
        INFO("ipmi plugin: sensor_read_handler: Removing sensor %s, "
             "because it failed with OS error %#x.",
             list_item->sensor_name, IPMI_GET_OS_ERR(err));
      else if (IPMI_IS_RMCPP_ERR(err))
        INFO("ipmi plugin: sensor_read_handler: Removing sensor %s, "
             "because it failed with RMCPP error %#x.",
             list_item->sensor_name, IPMI_GET_RMCPP_ERR(err));
      else if (IPMI_IS_SOL_ERR(err))
        INFO("ipmi plugin: sensor_read_handler: Removing sensor %s, "
             "because it failed with RMCPP error %#x.",
             list_item->sensor_name, IPMI_GET_SOL_ERR(err));
      else
        INFO("ipmi plugin: sensor_read_handler: Removing sensor %s, "
             "because it failed with error %#x. of class %#x",
             list_item->sensor_name, err & 0xff, err & 0xffffff00);
      sensor_list_remove(sensor);
    }
    return;
  } else if (list_item->sensor_not_present == 1) {
    list_item->sensor_not_present = 0;

    INFO("ipmi plugin: sensor_read_handler: sensor %s present.",
         list_item->sensor_name);

    if (c_ipmi_notify_notpresent) {
      notification_t n = {NOTIF_OKAY, cdtime(), "", "", "ipmi", "", "", "",
                          NULL};

      sstrncpy(n.host, hostname_g, sizeof(n.host));
      sstrncpy(n.type_instance, list_item->sensor_name,
               sizeof(n.type_instance));
      sstrncpy(n.type, list_item->sensor_type, sizeof(n.type));
      snprintf(n.message, sizeof(n.message), "sensor %s present",
               list_item->sensor_name);

      plugin_dispatch_notification(&n);
    }
  }

  if (value_present != IPMI_BOTH_VALUES_PRESENT) {
    INFO("ipmi plugin: sensor_read_handler: Removing sensor %s, "
         "because it provides %s. If you need this sensor, "
         "please file a bug report.",
         list_item->sensor_name,
         (value_present == IPMI_RAW_VALUE_PRESENT) ? "only the raw value"
                                                   : "no value");
    sensor_list_remove(sensor);
    return;
  }

  vl.values = &(value_t){.gauge = value};
  vl.values_len = 1;

  sstrncpy(vl.plugin, "ipmi", sizeof(vl.plugin));
  sstrncpy(vl.type, list_item->sensor_type, sizeof(vl.type));
  sstrncpy(vl.type_instance, list_item->sensor_name, sizeof(vl.type_instance));

  plugin_dispatch_values(&vl);
} /* void sensor_read_handler */

static void sensor_get_name(ipmi_sensor_t *sensor, char *buf, int buf_len) {
  char buffer[DATA_MAX_NAME_LEN] = {0};
  ipmi_entity_t *ent = ipmi_sensor_get_entity(sensor);
  const char *entity_id_string = ipmi_entity_get_entity_id_string(ent);
  char sensor_name[DATA_MAX_NAME_LEN] = "";
  char *sensor_name_ptr;

  ipmi_sensor_get_name(sensor, buffer, sizeof(buffer));
  buffer[sizeof(buffer) - 1] = 0;

<<<<<<< HEAD
  entity_id_string = ipmi_entity_get_entity_id_string(ent);

  if (entity_id_string == NULL)
    sstrncpy(sensor_name, buffer, sizeof(sensor_name));
  else
    snprintf(sensor_name, sizeof(sensor_name), "%s %s", buffer,
             entity_id_string);

  sstrncpy(buffer, sensor_name, sizeof(buffer));
  sensor_name_ptr = strstr(buffer, ").");
  if (sensor_name_ptr != NULL) {
    /* If name is something like "foo (123).bar",
     * change that to "bar (123)".
     * Both, sensor_name_ptr and sensor_id_ptr point to memory within the
     * `buffer' array, which holds a copy of the current `sensor_name'. */
    char *sensor_id_ptr;

    /* `sensor_name_ptr' points to ").bar". */
    sensor_name_ptr[1] = 0;
    /* `buffer' holds "foo (123)\0bar\0". */
    sensor_name_ptr += 2;
    /* `sensor_name_ptr' now points to "bar". */

    sensor_id_ptr = strstr(buffer, "(");
    if (sensor_id_ptr != NULL) {
      /* `sensor_id_ptr' now points to "(123)". */
      snprintf(sensor_name, sizeof(sensor_name), "%s %s", sensor_name_ptr,
               sensor_id_ptr);
=======
  if (entity_id_string != NULL && strlen(buffer))
    ssnprintf(sensor_name, sizeof(sensor_name), "%s %s", buffer,
              entity_id_string);
  else if (entity_id_string != NULL)
    sstrncpy(sensor_name, entity_id_string, sizeof(sensor_name));
  else
    sstrncpy(sensor_name, buffer, sizeof(sensor_name));

  if (strlen(buffer)) {
    sstrncpy(buffer, sensor_name, sizeof(buffer));
    sensor_name_ptr = strstr(buffer, ").");
    if (sensor_name_ptr != NULL) {
      /* If name is something like "foo (123).bar",
       * change that to "bar (123)".
       * Both, sensor_name_ptr and sensor_id_ptr point to memory within the
       * `buffer' array, which holds a copy of the current `sensor_name'. */
      char *sensor_id_ptr;

      /* `sensor_name_ptr' points to ").bar". */
      sensor_name_ptr[1] = 0;
      /* `buffer' holds "foo (123)\0bar\0". */
      sensor_name_ptr += 2;
      /* `sensor_name_ptr' now points to "bar". */

      sensor_id_ptr = strstr(buffer, "(");
      if (sensor_id_ptr != NULL) {
        /* `sensor_id_ptr' now points to "(123)". */
        ssnprintf(sensor_name, sizeof(sensor_name), "%s %s", sensor_name_ptr,
                  sensor_id_ptr);
      }
      /* else: don't touch sensor_name. */
>>>>>>> fde556e8
    }
  }

  assert(buf != NULL);
  sstrncpy(buf, sensor_name, buf_len);
}

static int sensor_list_add(ipmi_sensor_t *sensor) {
  ipmi_sensor_id_t sensor_id;
  c_ipmi_sensor_list_t *list_item;
  c_ipmi_sensor_list_t *list_prev;

  char buffer[DATA_MAX_NAME_LEN] = {0};
  char *sensor_name_ptr = buffer;
  int sensor_type;
  const char *type;

  sensor_id = ipmi_sensor_convert_to_id(sensor);
  sensor_get_name(sensor, buffer, sizeof(buffer));

  /* Both `ignorelist' and `plugin_instance' may be NULL. */
  if (ignorelist_match(ignorelist, sensor_name_ptr) != 0)
    return 0;

  /* FIXME: Use rate unit or base unit to scale the value */

  sensor_type = ipmi_sensor_get_sensor_type(sensor);
  switch (sensor_type) {
  case IPMI_SENSOR_TYPE_TEMPERATURE:
    type = "temperature";
    break;

  case IPMI_SENSOR_TYPE_VOLTAGE:
    type = "voltage";
    break;

  case IPMI_SENSOR_TYPE_CURRENT:
    type = "current";
    break;

  case IPMI_SENSOR_TYPE_FAN:
    type = "fanspeed";
    break;

  default: {
    const char *sensor_type_str;

    sensor_type_str = ipmi_sensor_get_sensor_type_string(sensor);
    INFO("ipmi plugin: sensor_list_add: Ignore sensor %s, "
         "because I don't know how to handle its type (%#x, %s). "
         "If you need this sensor, please file a bug report.",
         sensor_name_ptr, sensor_type, sensor_type_str);
    return -1;
  }
  } /* switch (sensor_type) */

  pthread_mutex_lock(&sensor_list_lock);

  list_prev = NULL;
  for (list_item = sensor_list; list_item != NULL;
       list_item = list_item->next) {
    if (ipmi_cmp_sensor_id(sensor_id, list_item->sensor_id) == 0)
      break;
    list_prev = list_item;
  } /* for (list_item) */

  if (list_item != NULL) {
    pthread_mutex_unlock(&sensor_list_lock);
    return 0;
  }

  list_item = (c_ipmi_sensor_list_t *)calloc(1, sizeof(c_ipmi_sensor_list_t));
  if (list_item == NULL) {
    pthread_mutex_unlock(&sensor_list_lock);
    return -1;
  }

  list_item->sensor_id = ipmi_sensor_convert_to_id(sensor);

  if (list_prev != NULL)
    list_prev->next = list_item;
  else
    sensor_list = list_item;

  sstrncpy(list_item->sensor_name, sensor_name_ptr,
           sizeof(list_item->sensor_name));
  sstrncpy(list_item->sensor_type, type, sizeof(list_item->sensor_type));

  pthread_mutex_unlock(&sensor_list_lock);

  if (c_ipmi_notify_add && (c_ipmi_init_in_progress == 0)) {
    notification_t n = {NOTIF_OKAY, cdtime(), "", "", "ipmi", "", "", "", NULL};

    sstrncpy(n.host, hostname_g, sizeof(n.host));
    sstrncpy(n.type_instance, list_item->sensor_name, sizeof(n.type_instance));
    sstrncpy(n.type, list_item->sensor_type, sizeof(n.type));
    snprintf(n.message, sizeof(n.message), "sensor %s added",
             list_item->sensor_name);

    plugin_dispatch_notification(&n);
  }

  return 0;
} /* int sensor_list_add */

static int sensor_list_remove(ipmi_sensor_t *sensor) {
  ipmi_sensor_id_t sensor_id;
  c_ipmi_sensor_list_t *list_item;
  c_ipmi_sensor_list_t *list_prev;

  sensor_id = ipmi_sensor_convert_to_id(sensor);

  pthread_mutex_lock(&sensor_list_lock);

  list_prev = NULL;
  for (list_item = sensor_list; list_item != NULL;
       list_item = list_item->next) {
    if (ipmi_cmp_sensor_id(sensor_id, list_item->sensor_id) == 0)
      break;
    list_prev = list_item;
  } /* for (list_item) */

  if (list_item == NULL) {
    pthread_mutex_unlock(&sensor_list_lock);
    return -1;
  }

  if (list_prev == NULL)
    sensor_list = list_item->next;
  else
    list_prev->next = list_item->next;

  list_prev = NULL;
  list_item->next = NULL;

  pthread_mutex_unlock(&sensor_list_lock);

  if (c_ipmi_notify_remove && c_ipmi_active) {
    notification_t n = {NOTIF_WARNING, cdtime(), "", "",  "ipmi",
                        "",            "",       "", NULL};

    sstrncpy(n.host, hostname_g, sizeof(n.host));
    sstrncpy(n.type_instance, list_item->sensor_name, sizeof(n.type_instance));
    sstrncpy(n.type, list_item->sensor_type, sizeof(n.type));
    snprintf(n.message, sizeof(n.message), "sensor %s removed",
             list_item->sensor_name);

    plugin_dispatch_notification(&n);
  }

  free(list_item);
  return 0;
} /* int sensor_list_remove */

static int sensor_list_read_all(void) {
  pthread_mutex_lock(&sensor_list_lock);

  for (c_ipmi_sensor_list_t *list_item = sensor_list; list_item != NULL;
       list_item = list_item->next) {
    ipmi_sensor_id_get_reading(list_item->sensor_id, sensor_read_handler,
                               /* user data = */ list_item);
  } /* for (list_item) */

  pthread_mutex_unlock(&sensor_list_lock);

  return 0;
} /* int sensor_list_read_all */

static int sensor_list_remove_all(void) {
  c_ipmi_sensor_list_t *list_item;

  pthread_mutex_lock(&sensor_list_lock);

  list_item = sensor_list;
  sensor_list = NULL;

  pthread_mutex_unlock(&sensor_list_lock);

  while (list_item != NULL) {
    c_ipmi_sensor_list_t *list_next = list_item->next;

    free(list_item);

    list_item = list_next;
  } /* while (list_item) */

  return 0;
} /* int sensor_list_remove_all */

static int sensor_convert_threshold_severity(enum ipmi_thresh_e severity) {
  int _severity = NOTIF_OKAY;

  switch (severity) {
  case IPMI_LOWER_NON_CRITICAL:
  case IPMI_UPPER_NON_CRITICAL:
    _severity = NOTIF_OKAY;
    break;
  case IPMI_LOWER_CRITICAL:
  case IPMI_UPPER_CRITICAL:
    _severity = NOTIF_WARNING;
    break;
  case IPMI_LOWER_NON_RECOVERABLE:
  case IPMI_UPPER_NON_RECOVERABLE:
    _severity = NOTIF_FAILURE;
    break;
  default:
    break;
  } /* switch (severity) */

  return (_severity);
} /* int sensor_convert_threshold_severity */

static void add_event_common_data(notification_t *n, ipmi_sensor_t *sensor,
                                  enum ipmi_event_dir_e dir,
                                  ipmi_event_t *event) {
  ipmi_entity_t *ent = ipmi_sensor_get_entity(sensor);

  plugin_notification_meta_add_string(n, "entity_name",
                                      ipmi_entity_get_entity_id_string(ent));
  plugin_notification_meta_add_signed_int(n, "entity_id",
                                          ipmi_entity_get_entity_id(ent));
  plugin_notification_meta_add_signed_int(n, "entity_instance",
                                          ipmi_entity_get_entity_instance(ent));
  plugin_notification_meta_add_boolean(n, "assert", dir == IPMI_ASSERTION);

  if (event)
    plugin_notification_meta_add_signed_int(n, "event_type",
                                            ipmi_event_get_type(event));
} /* void add_event_sensor_meta_data */

static int sensor_threshold_event_handler(
    ipmi_sensor_t *sensor, enum ipmi_event_dir_e dir,
    enum ipmi_thresh_e threshold, enum ipmi_event_value_dir_e high_low,
    enum ipmi_value_present_e value_present, unsigned int raw_value,
    double value, void *cb_data, ipmi_event_t *event) {
  notification_t n = {NOTIF_OKAY, cdtime(), "", "", "ipmi", "", "", "", NULL};
  /* offset is a table index and it's represented as enum of strings that are
     organized in the way - high and low for each threshold severity level */
  unsigned int offset = (2 * threshold) + high_low;
  unsigned int event_type = ipmi_sensor_get_event_reading_type(sensor);
  unsigned int sensor_type = ipmi_sensor_get_sensor_type(sensor);
  const char *event_state =
      ipmi_get_reading_name(event_type, sensor_type, offset);
  char buf[DATA_MAX_NAME_LEN] = {0};

  /* From the IPMI specification Chapter 2: Events.
   * If a callback handles the event, then all future callbacks called due to
   * the event will receive a NULL for the event. So be ready to handle a NULL
   * event in all your event handlers. A NULL may also be passed to an event
   * handler if the callback was not due to an event. */
  if (event == NULL)
    return (IPMI_EVENT_NOT_HANDLED);

  sensor_get_name(sensor, buf, sizeof(buf));
  sstrncpy(n.type_instance, buf, sizeof(n.type_instance));
  if (value_present != IPMI_NO_VALUES_PRESENT)
    ssnprintf(n.message, sizeof(n.message),
              "sensor %s received event: %s, value is %f", buf, event_state,
              value);
  else
    ssnprintf(n.message, sizeof(n.message),
              "sensor %s received event: %s, value not provided", buf,
              event_state);

  DEBUG("Threshold event received for sensor %s", buf);

  sstrncpy(n.host, hostname_g, sizeof(n.host));
  sstrncpy(n.type, ipmi_sensor_get_sensor_type_string(sensor), sizeof(n.type));
  n.severity = sensor_convert_threshold_severity(threshold);
  n.time = ipmi_event_get_timestamp(event);

  plugin_notification_meta_add_string(&n, "severity",
                                      ipmi_get_threshold_string(threshold));
  plugin_notification_meta_add_string(&n, "direction",
                                      ipmi_get_value_dir_string(high_low));

  switch (value_present) {
  case IPMI_BOTH_VALUES_PRESENT:
    plugin_notification_meta_add_double(&n, "val", value);
  case IPMI_RAW_VALUE_PRESENT:
    snprintf(buf, sizeof(buf), "0x%2.2x", raw_value);
    plugin_notification_meta_add_string(&n, "raw", buf);
    break;
  default:
    break;
  } /* switch (value_present) */

  add_event_common_data(&n, sensor, dir, event);

  plugin_dispatch_notification(&n);

  /* Delete handled ipmi event from the list */
  if (c_ipmi_sel_clear_event) {
    ipmi_event_delete(event, NULL, NULL);
    return (IPMI_EVENT_HANDLED);
  }

  return (IPMI_EVENT_NOT_HANDLED);
} /* int sensor_threshold_event_handler */

static int sensor_discrete_event_handler(ipmi_sensor_t *sensor,
                                         enum ipmi_event_dir_e dir, int offset,
                                         int severity, int prev_severity,
                                         void *cb_data, ipmi_event_t *event) {
  notification_t n = {NOTIF_OKAY, cdtime(), "", "", "ipmi", "", "", "", NULL};
  unsigned int event_type = ipmi_sensor_get_event_reading_type(sensor);
  unsigned int sensor_type = ipmi_sensor_get_sensor_type(sensor);
  const char *event_state =
      ipmi_get_reading_name(event_type, sensor_type, offset);
  char buf[DATA_MAX_NAME_LEN] = {0};

  /* From the IPMI specification Chapter 2: Events.
   * If a callback handles the event, then all future callbacks called due to
   * the event will receive a NULL for the event. So be ready to handle a NULL
   * event in all your event handlers. A NULL may also be passed to an event 
   * handler if the callback was not due to an event. */
  if (event == NULL)
    return (IPMI_EVENT_NOT_HANDLED);

  sensor_get_name(sensor, buf, sizeof(buf));
  sstrncpy(n.type_instance, buf, sizeof(n.type_instance));
  ssnprintf(n.message, sizeof(n.message), "sensor %s received event: %s", buf,
            event_state);

  DEBUG("Discrete event received for sensor %s", buf);

  sstrncpy(n.host, hostname_g, sizeof(n.host));
  sstrncpy(n.type, ipmi_sensor_get_sensor_type_string(sensor), sizeof(n.type));
  n.time = ipmi_event_get_timestamp(event);

  plugin_notification_meta_add_signed_int(&n, "offset", offset);

  if (severity != -1)
    plugin_notification_meta_add_signed_int(&n, "severity", severity);

  if (prev_severity != -1)
    plugin_notification_meta_add_signed_int(&n, "prevseverity", prev_severity);

  add_event_common_data(&n, sensor, dir, event);

  plugin_dispatch_notification(&n);

  /* Delete handled ipmi event from the list */
  if (c_ipmi_sel_clear_event) {
    ipmi_event_delete(event, NULL, NULL);
    return (IPMI_EVENT_HANDLED);
  }

  return (IPMI_EVENT_NOT_HANDLED);
} /* int sensor_discrete_event_handler */

/*
 * Entity handlers
 */
static void entity_sensor_update_handler(
    enum ipmi_update_e op, ipmi_entity_t __attribute__((unused)) * entity,
    ipmi_sensor_t *sensor, void __attribute__((unused)) * user_data) {
  /* TODO: Ignore sensors we cannot read */

  if ((op == IPMI_ADDED) || (op == IPMI_CHANGED)) {
    /* Will check for duplicate entries.. */
    sensor_list_add(sensor);

    if (c_ipmi_sel_enabled) {
      int status = 0;
      /* register threshold event if threshold sensor support events */
      if ((ipmi_sensor_get_event_reading_type(sensor) ==
           IPMI_EVENT_READING_TYPE_THRESHOLD) &&
          (ipmi_sensor_get_threshold_access(sensor) !=
           IPMI_THRESHOLD_ACCESS_SUPPORT_NONE))
        status = ipmi_sensor_add_threshold_event_handler(
            sensor, sensor_threshold_event_handler, NULL);
      /* register discrete handler if discrete/specific sensor support events */
      else if (ipmi_sensor_get_event_support(sensor) != IPMI_EVENT_SUPPORT_NONE)
        status = ipmi_sensor_add_discrete_event_handler(
            sensor, sensor_discrete_event_handler, NULL);

      if (status) {
        char buf[DATA_MAX_NAME_LEN] = {0};
        sensor_get_name(sensor, buf, sizeof(buf));
        ERROR("Unable to add sensor %s event handler, status: %d", buf,
              status);
      }
    }
  } else if (op == IPMI_DELETED) {
    sensor_list_remove(sensor);

    if (c_ipmi_sel_enabled) {
      if (ipmi_sensor_get_event_reading_type(sensor) ==
          IPMI_EVENT_READING_TYPE_THRESHOLD)
        ipmi_sensor_remove_threshold_event_handler(
            sensor, sensor_threshold_event_handler, NULL);
      else
        ipmi_sensor_remove_discrete_event_handler(
            sensor, sensor_discrete_event_handler, NULL);
    }
  }
} /* void entity_sensor_update_handler */

/*
 * Domain handlers
 */
static void domain_entity_update_handler(
    enum ipmi_update_e op, ipmi_domain_t __attribute__((unused)) * domain,
    ipmi_entity_t * entity, void __attribute__((unused)) * user_data) {
  int status;

  if (op == IPMI_ADDED) {
    status = ipmi_entity_add_sensor_update_handler(
        entity, entity_sensor_update_handler, /* user data = */ NULL);
    if (status != 0) {
      c_ipmi_error("ipmi_entity_add_sensor_update_handler", status);
    }
  } else if (op == IPMI_DELETED) {
    status = ipmi_entity_remove_sensor_update_handler(
        entity, entity_sensor_update_handler, /* user data = */ NULL);
    if (status != 0) {
      c_ipmi_error("ipmi_entity_remove_sensor_update_handler", status);
    }
  }
} /* void domain_entity_update_handler */

static void smi_event_handler(ipmi_con_t __attribute__((unused)) *ipmi,
                              const ipmi_addr_t __attribute__((unused)) *addr,
                              unsigned int __attribute__((unused)) addr_len,
                              ipmi_event_t *event,
                              void *cb_data) {
  unsigned int type = ipmi_event_get_type(event);
  ipmi_domain_t *domain = cb_data;

  DEBUG("%s: Event received: type %u", __FUNCTION__, type);

  if (type != 0x02)
    /* It's not a standard IPMI event. */
    return;

  /* force domain to reread SELs */
  ipmi_domain_reread_sels(domain, NULL, NULL);
}

static void domain_connection_change_handler(ipmi_domain_t *domain, int err,
                                             unsigned int conn_num,
                                             unsigned int port_num,
                                             int still_connected,
                                             void *user_data) {
  int status;

  DEBUG("domain_connection_change_handler (domain = %p, err = %i, "
        "conn_num = %u, port_num = %u, still_connected = %i, "
        "user_data = %p);\n",
        (void *)domain, err, conn_num, port_num, still_connected, user_data);

  status = ipmi_domain_add_entity_update_handler(
      domain, domain_entity_update_handler, /* user data = */ NULL);
  if (status != 0) {
    c_ipmi_error("ipmi_domain_add_entity_update_handler", status);
  }

  ipmi_con_t *smi_connection = user_data;
  status = smi_connection->add_event_handler(smi_connection, smi_event_handler,
                                             (void*) domain);

  if (status != 0)
    c_ipmi_error("Failed to register smi event handler", status);
} /* void domain_connection_change_handler */

static int thread_init(os_handler_t **ret_os_handler) {
  os_handler_t *os_handler;
  ipmi_con_t *smi_connection = NULL;
  ipmi_domain_id_t domain_id;
  int status;

  os_handler = ipmi_posix_thread_setup_os_handler(SIGIO);
  if (os_handler == NULL) {
    ERROR("ipmi plugin: ipmi_posix_thread_setup_os_handler failed.");
    return -1;
  }

  ipmi_init(os_handler);

  status = ipmi_smi_setup_con(/* if_num = */ 0, os_handler,
                              /* user data = */ NULL, &smi_connection);
  if (status != 0) {
    c_ipmi_error("ipmi_smi_setup_con", status);
    return -1;
  }

  ipmi_open_option_t open_option[1] = {[0] = {.option = IPMI_OPEN_OPTION_ALL,
                                              {.ival = 1}}};

  status = ipmi_open_domain(
      "mydomain", &smi_connection, /* num_con = */ 1,
      domain_connection_change_handler,
      /* user data = */ (void*) smi_connection,
      /* domain_fully_up_handler = */ NULL, /* user data = */ NULL, open_option,
      sizeof(open_option) / sizeof(open_option[0]), &domain_id);
  if (status != 0) {
    c_ipmi_error("ipmi_open_domain", status);
    return -1;
  }

  *ret_os_handler = os_handler;
  return 0;
} /* int thread_init */

static void *thread_main(void __attribute__((unused)) * user_data) {
  int status;
  os_handler_t *os_handler = NULL;

  status = thread_init(&os_handler);
  if (status != 0) {
    ERROR("ipmi plugin: thread_init failed.\n");
    return (void *)-1;
  }

  while (c_ipmi_active != 0) {
    struct timeval tv = {1, 0};
    os_handler->perform_one_op(os_handler, &tv);
  }

  ipmi_posix_thread_free_os_handler(os_handler);

  return (void *)0;
} /* void *thread_main */

static int c_ipmi_config(const char *key, const char *value) {
  if (ignorelist == NULL)
    ignorelist = ignorelist_create(/* invert = */ 1);
  if (ignorelist == NULL)
    return 1;

  if (strcasecmp("Sensor", key) == 0) {
    ignorelist_add(ignorelist, value);
  } else if (strcasecmp("IgnoreSelected", key) == 0) {
    int invert = 1;
    if (IS_TRUE(value))
      invert = 0;
    ignorelist_set_invert(ignorelist, invert);
  } else if (strcasecmp("NotifySensorAdd", key) == 0) {
    if (IS_TRUE(value))
      c_ipmi_notify_add = 1;
  } else if (strcasecmp("NotifySensorRemove", key) == 0) {
    if (IS_TRUE(value))
      c_ipmi_notify_remove = 1;
  } else if (strcasecmp("NotifySensorNotPresent", key) == 0) {
    if (IS_TRUE(value))
      c_ipmi_notify_notpresent = 1;
  } else if (strcasecmp("SELEnabled", key) == 0) {
    if (IS_TRUE(value))
      c_ipmi_sel_enabled = 1;
  } else if (strcasecmp("SELClearEvent", key) == 0) {
    if (IS_TRUE(value))
      c_ipmi_sel_clear_event = 1;
  } else {
    return -1;
  }

  return 0;
} /* int c_ipmi_config */

static int c_ipmi_init(void) {
  int status;

  /* Don't send `ADD' notifications during startup (~ 1 minute) */
  time_t iv = CDTIME_T_TO_TIME_T(plugin_get_interval());
  c_ipmi_init_in_progress = 1 + (60 / iv);

  c_ipmi_active = 1;

  status = plugin_thread_create(&thread_id, /* attr = */ NULL, thread_main,
                                /* user data = */ NULL, "ipmi");
  if (status != 0) {
    c_ipmi_active = 0;
    thread_id = (pthread_t)0;
    ERROR("ipmi plugin: pthread_create failed.");
    return -1;
  }

  return 0;
} /* int c_ipmi_init */

static int c_ipmi_read(void) {
  if ((c_ipmi_active == 0) || (thread_id == (pthread_t)0)) {
    INFO("ipmi plugin: c_ipmi_read: I'm not active, returning false.");
    return -1;
  }

  sensor_list_read_all();

  if (c_ipmi_init_in_progress > 0)
    c_ipmi_init_in_progress--;
  else
    c_ipmi_init_in_progress = 0;

  return 0;
} /* int c_ipmi_read */

static int c_ipmi_shutdown(void) {
  c_ipmi_active = 0;

  if (thread_id != (pthread_t)0) {
    pthread_join(thread_id, NULL);
    thread_id = (pthread_t)0;
  }

  sensor_list_remove_all();

  return 0;
} /* int c_ipmi_shutdown */

void module_register(void) {
  plugin_register_config("ipmi", c_ipmi_config, config_keys, config_keys_num);
  plugin_register_init("ipmi", c_ipmi_init);
  plugin_register_read("ipmi", c_ipmi_read);
  plugin_register_shutdown("ipmi", c_ipmi_shutdown);
} /* void module_register */<|MERGE_RESOLUTION|>--- conflicted
+++ resolved
@@ -212,39 +212,10 @@
   ipmi_sensor_get_name(sensor, buffer, sizeof(buffer));
   buffer[sizeof(buffer) - 1] = 0;
 
-<<<<<<< HEAD
   entity_id_string = ipmi_entity_get_entity_id_string(ent);
-
-  if (entity_id_string == NULL)
-    sstrncpy(sensor_name, buffer, sizeof(sensor_name));
-  else
+  if (entity_id_string != NULL && strlen(buffer))
     snprintf(sensor_name, sizeof(sensor_name), "%s %s", buffer,
              entity_id_string);
-
-  sstrncpy(buffer, sensor_name, sizeof(buffer));
-  sensor_name_ptr = strstr(buffer, ").");
-  if (sensor_name_ptr != NULL) {
-    /* If name is something like "foo (123).bar",
-     * change that to "bar (123)".
-     * Both, sensor_name_ptr and sensor_id_ptr point to memory within the
-     * `buffer' array, which holds a copy of the current `sensor_name'. */
-    char *sensor_id_ptr;
-
-    /* `sensor_name_ptr' points to ").bar". */
-    sensor_name_ptr[1] = 0;
-    /* `buffer' holds "foo (123)\0bar\0". */
-    sensor_name_ptr += 2;
-    /* `sensor_name_ptr' now points to "bar". */
-
-    sensor_id_ptr = strstr(buffer, "(");
-    if (sensor_id_ptr != NULL) {
-      /* `sensor_id_ptr' now points to "(123)". */
-      snprintf(sensor_name, sizeof(sensor_name), "%s %s", sensor_name_ptr,
-               sensor_id_ptr);
-=======
-  if (entity_id_string != NULL && strlen(buffer))
-    ssnprintf(sensor_name, sizeof(sensor_name), "%s %s", buffer,
-              entity_id_string);
   else if (entity_id_string != NULL)
     sstrncpy(sensor_name, entity_id_string, sizeof(sensor_name));
   else
@@ -269,11 +240,10 @@
       sensor_id_ptr = strstr(buffer, "(");
       if (sensor_id_ptr != NULL) {
         /* `sensor_id_ptr' now points to "(123)". */
-        ssnprintf(sensor_name, sizeof(sensor_name), "%s %s", sensor_name_ptr,
-                  sensor_id_ptr);
+        snprintf(sensor_name, sizeof(sensor_name), "%s %s", sensor_name_ptr,
+                 sensor_id_ptr);
       }
       /* else: don't touch sensor_name. */
->>>>>>> fde556e8
     }
   }
 
@@ -530,13 +500,13 @@
   sensor_get_name(sensor, buf, sizeof(buf));
   sstrncpy(n.type_instance, buf, sizeof(n.type_instance));
   if (value_present != IPMI_NO_VALUES_PRESENT)
-    ssnprintf(n.message, sizeof(n.message),
-              "sensor %s received event: %s, value is %f", buf, event_state,
-              value);
+    snprintf(n.message, sizeof(n.message),
+             "sensor %s received event: %s, value is %f", buf, event_state,
+             value);
   else
-    ssnprintf(n.message, sizeof(n.message),
-              "sensor %s received event: %s, value not provided", buf,
-              event_state);
+    snprintf(n.message, sizeof(n.message),
+             "sensor %s received event: %s, value not provided", buf,
+             event_state);
 
   DEBUG("Threshold event received for sensor %s", buf);
 
@@ -595,8 +565,8 @@
 
   sensor_get_name(sensor, buf, sizeof(buf));
   sstrncpy(n.type_instance, buf, sizeof(n.type_instance));
-  ssnprintf(n.message, sizeof(n.message), "sensor %s received event: %s", buf,
-            event_state);
+  snprintf(n.message, sizeof(n.message), "sensor %s received event: %s", buf,
+           event_state);
 
   DEBUG("Discrete event received for sensor %s", buf);
 
