--- conflicted
+++ resolved
@@ -363,22 +363,12 @@
     if (status != 0) /* error message has been printed already. */
         return (status);
 
-<<<<<<< HEAD
+    /* Send the message to graphite */
     wg_send_message (buffer, cb);
     if (status != 0)
     {
-        ERROR ("write_graphite plugin: wg_send_message failed "
-                "with status %i.", status);
+        /* An error message has already been printed. */
         return (status);
-=======
-        /* Send the message to graphite */
-        status = wg_send_message (key, values, vl->time, cb);
-        if (status != 0)
-        {
-            /* An error message has already been printed. */
-            return (status);
-        }
->>>>>>> 67eb2be2
     }
 
     return (0);
