=head1 NAME

collectd.conf - Configuration for the system statistics collection daemon B<collectd>

=head1 SYNOPSIS

  BaseDir "/path/to/data/"
  PIDFile "/path/to/pidfile/collectd.pid"
  Server  "123.123.123.123" 12345

  LoadPlugin cpu
  LoadPlugin load
  LoadPlugin ping

  <Plugin ping>
    Host "example.org"
    Host "provider.net"
  </Plugin>

=head1 DESCRIPTION

This config file controls how the system statistics collection daemon
B<collectd> behaves. The most significant option is B<LoadPlugin>, which
controls which plugins to load. These plugins ultimately define collectd's
behavior.

The syntax of this config file is similar to the config file of the famous
B<Apache Webserver>. Each line contains either a key-value-pair or a
section-start or -end. Empty lines and everything after the hash-symbol `#' is
ignored. Values are either string, enclosed in double-quotes,
(floating-point-)numbers or a boolean expression, i.E<nbsp>e. either B<true> or
B<false>. String containing of only alphanumeric characters and underscores do
not need to be quoted. Lines may be wrapped by using `\' as the last character
before the newline. This allows long lines to be split into multiple lines.
Quoted strings may be wrapped as well. However, those are treated special in
that whitespace at the beginning of the following lines will be ignored, which
allows for nicely indenting the wrapped lines.

The configuration is read and processed in order, i.E<nbsp>e. from top to
bottom. So the plugins are loaded in the order listed in this config file. It
is a good idea to load any logging plugins first in order to catch messages
from plugins during configuration. Also, the C<LoadPlugin> option B<must> occur
B<before> the C<E<lt>Plugin ...E<gt>> block.

=head1 GLOBAL OPTIONS

=over 4

=item B<BaseDir> I<Directory>

Sets the base directory. This is the directory beneath all RRD-files are
created. Possibly more subdirectories are created. This is also the working
directory for the daemon.

=item B<LoadPlugin> I<Plugin>

Loads the plugin I<Plugin>. There must be at least one such line or B<collectd>
will be mostly useless.

=item B<Include> I<Path>

If I<Path> points to a file, includes that file. If I<Path> points to a
directory, recursively includes all files within that directory and its
subdirectories. If the C<wordexp> function is available on your system,
shell-like wildcards are expanded before files are included. This means you can
use statements like the following:

  Include "/etc/collectd.d/*.conf"

If more than one files are included by a single B<Include> option, the files
will be included in lexicographical order (as defined by the C<strcmp>
function). Thus, you can e.E<nbsp>g. use numbered prefixes to specify the
order in which the files are loaded.

To prevent loops and shooting yourself in the foot in interesting ways the
nesting is limited to a depth of 8E<nbsp>levels, which should be sufficient for
most uses. Since symlinks are followed it is still possible to crash the daemon
by looping symlinks. In our opinion significant stupidity should result in an
appropriate amount of pain.

It is no problem to have a block like C<E<lt>Plugin fooE<gt>> in more than one
file, but you cannot include files from within blocks.

=item B<PIDFile> I<File>

Sets where to write the PID file to. This file is overwritten when it exists
and deleted when the program is stopped. Some init-scripts might override this
setting using the B<-P> command-line option.

=item B<PluginDir> I<Directory>

Path to the plugins (shared objects) of collectd.

=item B<TypesDB> I<File> [I<File> ...]

Set one or more files that contain the data-set descriptions. See
L<types.db(5)> for a description of the format of this file.

=item B<Interval> I<Seconds>

Configures the interval in which to query the read plugins. Obviously smaller
values lead to a higher system load produced by collectd, while higher values
lead to more coarse statistics.

=item B<ReadThreads> I<Num>

Number of threads to start for reading plugins. The default value is B<5>, but
you may want to increase this if you have more than five plugins that take a
long time to read. Mostly those are plugin that do network-IO. Setting this to
a value higher than the number of plugins you've loaded is totally useless.

=item B<Hostname> I<Name>

Sets the hostname that identifies a host. If you omit this setting, the
hostname will be determinded using the L<gethostname(2)> system call.

=item B<FQDNLookup> B<true|false>

If B<Hostname> is determined automatically this setting controls whether or not
the daemon should try to figure out the "fully qualified domain name", FQDN.
This is done using a lookup of the name returned by C<gethostname>.

Using this feature (i.E<nbsp>e. setting this option to B<true>) is recommended.
However, to preserve backwards compatibility the default is set to B<false>.
The sample config file that is installed with C<makeE<nbsp>install> includes a
line which sets this option, though, so that default installations will have
this setting enabled.

=item B<PreCacheChain> I<ChainName>

=item B<PostCacheChain> I<ChainName>

Configure the name of the "pre-cache chain" and the "post-cache chain". Please
see L<FILTER CONFIGURATION> below on information on chains and how these
setting change the daemon's behavior.

=back

=head1 PLUGIN OPTIONS

Some plugins may register own options. These options must be enclosed in a
C<Plugin>-Section. Which options exist depends on the plugin used. Some plugins
require external configuration, too. The C<apache plugin>, for example,
required C<mod_status> to be configured in the webserver you're going to
collect data from. These plugins are listed below as well, even if they don't
require any configuration within collectd's configfile.

A list of all plugins and a short summary for each plugin can be found in the
F<README> file shipped with the sourcecode and hopefully binary packets as
well.

=head2 Plugin C<apache>

To configure the C<apache>-plugin you first need to configure the Apache
webserver correctly. The Apache-plugin C<mod_status> needs to be loaded and
working and the C<ExtendedStatus> directive needs to be B<enabled>. You can use
the following snipped to base your Apache config upon:

  ExtendedStatus on
  <IfModule mod_status.c>
    <Location /mod_status>
      SetHandler server-status
    </Location>
  </IfModule>

Since its C<mod_status> module is very similar to Apache's, B<lighttpd> is
also supported. It introduces a new field, called C<BusyServers>, to count the
number of currently connected clients. This field is also supported.

The following options are accepted by the C<apache>-plugin:

=over 4

=item B<URL> I<http://host/mod_status?auto>

Sets the URL of the C<mod_status> output. This needs to be the output generated
by C<ExtendedStatus on> and it needs to be the machine readable output
generated by appending the C<?auto> argument.

=item B<User> I<Username>

Optional user name needed for authentication.

=item B<Password> I<Password>

Optional password needed for authentication.

=item B<VerifyPeer> B<true|false>

Enable or disable peer SSL certificate verification. See
L<http://curl.haxx.se/docs/sslcerts.html> for details. Enabled by default.

=item B<VerifyHost> B<true|false>

Enable or disable peer host name verification. If enabled, the plugin checks
if the C<Common Name> or a C<Subject Alternate Name> field of the SSL
certificate matches the host name provided by the B<URL> option. If this
identity check fails, the connection is aborted. Obviously, only works when
connecting to a SSL enabled server. Enabled by default.

=item B<CACert> I<File>

File that holds one or more SSL certificates. If you want to use HTTPS you will
possibly need this option. What CA certificates come bundled with C<libcurl>
and are checked by default depends on the distribution you use.

=back

=head2 Plugin C<apcups>

=over 4

=item B<Host> I<Hostname>

Hostname of the host running B<apcupsd>. Defaults to B<localhost>. Please note
that IPv6 support has been disabled unless someone can confirm or decline that
B<apcupsd> can handle it.

=item B<Port> I<Port>

TCP-Port to connect to. Defaults to B<3551>.

=back

=head2 Plugin C<ascent>

This plugin collects information about an Ascent server, a free server for the
"World of Warcraft" game. This plugin gathers the information by fetching the
XML status page using C<libcurl> and parses it using C<libxml2>.

The configuration options are the same as for the C<apache> plugin above:

=over 4

=item B<URL> I<http://localhost/ascent/status/>

Sets the URL of the XML status output.

=item B<User> I<Username>

Optional user name needed for authentication.

=item B<Password> I<Password>

Optional password needed for authentication.

=item B<VerifyPeer> B<true|false>

Enable or disable peer SSL certificate verification. See
L<http://curl.haxx.se/docs/sslcerts.html> for details. Enabled by default.

=item B<VerifyHost> B<true|false>

Enable or disable peer host name verification. If enabled, the plugin checks
if the C<Common Name> or a C<Subject Alternate Name> field of the SSL
certificate matches the host name provided by the B<URL> option. If this
identity check fails, the connection is aborted. Obviously, only works when
connecting to a SSL enabled server. Enabled by default.

=item B<CACert> I<File>

File that holds one or more SSL certificates. If you want to use HTTPS you will
possibly need this option. What CA certificates come bundled with C<libcurl>
and are checked by default depends on the distribution you use.

=back

=head2 Plugin C<bind>

Starting with BIND 9.5.0, the most widely used DNS server software provides
extensive statistics about queries, responses and lots of other information.
The bind plugin retrieves this information that's encoded in XML and provided
via HTTP and submits the values to collectd.

To use this plugin, you first need to tell BIND to make this information
available. This is done with the C<statistics-channels> configuration option:

 statistics-channels {
   inet localhost port 8053;
 };

The configuration follows the grouping that can be seen when looking at the
data with an XSLT compatible viewer, such as a modern web browser. It's
probably a good idea to make yourself familiar with the provided values, so you
can understand what the collected statistics actually mean.

Synopsis:

 <Plugin "bind">
   URL "http://localhost:8053/"
   OpCodes         true
   QTypes          true
 
   ServerStats     true
   ZoneMaintStats  true
   ResolverStats   false
   MemoryStats     true
 
   <View "_default">
     QTypes        true
     ResolverStats true
     CacheRRSets   true
 
     Zone "127.in-addr.arpa/IN"
   </View>
 </Plugin>

The bind plugin accepts the following configuration options:

=over 4

=item B<URL> I<URL>

URL from which to retrieve the XML data. If not specified,
C<http://localhost:8053/> will be used.

=item B<OpCodes> I<true>|I<false>

When enabled, statistics about the I<"OpCodes">, for example the number of
C<QUERY> packets, are collected.

Default: Enabled.

=item B<QTypes> I<true>|I<false>

When enabled, the number of I<incoming> queries by query types (for example
C<A>, C<MX>, C<AAAA>) is collected.

Default: Enabled.

=item B<ServerStats> I<true>|I<false>

Collect global server statistics, such as requests received over IPv4 and IPv6,
successful queries, and failed updates.

Default: Enabled.

=item B<ZoneMaintStats> I<true>|I<false>

Collect zone maintenance statistics, mostly information about notifications
(zone updates) and zone transfers.

Default: Enabled.

=item B<ResolverStats> I<true>|I<false>

Collect resolver statistics, i.E<nbsp>e. statistics about outgoing requests
(e.E<nbsp>g. queries over IPv4, lame servers). Since the global resolver
counters apparently were removed in BIND 9.5.1 and 9.6.0, this is disabled by
default. Use the B<ResolverStats> option within a B<View "_default"> block
instead for the same functionality.

Default: Disabled.

=item B<MemoryStats>

Collect global memory statistics.

Default: Enabled.

=item B<View> I<Name>

Collect statistics about a specific I<"view">. BIND can behave different,
mostly depending on the source IP-address of the request. These different
configurations are called "views". If you don't use this feature, you most
likely are only interested in the C<_default> view.

Within a E<lt>B<View>E<nbsp>I<name>E<gt> block, you can specify which
information you want to collect about a view. If no B<View> block is
configured, no detailed view statistics will be collected.

=over 4

=item B<QTypes> I<true>|I<false>

If enabled, the number of I<outgoing> queries by query type (e.E<nbsp>g. C<A>,
C<MX>) is collected.

Default: Enabled.

=item B<ResolverStats> I<true>|I<false>

Collect resolver statistics, i.E<nbsp>e. statistics about outgoing requests
(e.E<nbsp>g. queries over IPv4, lame servers).

Default: Enabled.

=item B<CacheRRSets> I<true>|I<false>

If enabled, the number of entries (I<"RR sets">) in the view's cache by query
type is collected. Negative entries (queries which resulted in an error, for
example names that do not exist) are reported with a leading exclamation mark,
e.E<nbsp>g. "!A".

Default: Enabled.

=item B<Zone> I<Name>

When given, collect detailed information about the given zone in the view. The
information collected if very similar to the global B<ServerStats> information
(see above).

You can repeat this option to collect detailed information about multiple
zones.

By default no detailed zone information is collected.

=back

=back

=head2 Plugin C<cpufreq>

This plugin doesn't have any options. It reads
F</sys/devices/system/cpu/cpu0/cpufreq/scaling_cur_freq> (for the first CPU
installed) to get the current CPU frequency. If this file does not exist make
sure B<cpufreqd> (L<http://cpufreqd.sourceforge.net/>) or a similar tool is
installed and an "cpu governor" (that's a kernel module) is loaded.

=head2 Plugin C<csv>

=over 4

=item B<DataDir> I<Directory>

Set the directory to store CSV-files under. Per default CSV-files are generated
beneath the daemon's working directory, i.E<nbsp>e. the B<BaseDir>.
The special strings B<stdout> and B<stderr> can be used to write to the standard
output and standard error channels, respectively. This, of course, only makes
much sense when collectd is running in foreground- or non-daemon-mode.

=item B<StoreRates> B<true|false>

If set to B<true>, convert counter values to rates. If set to B<false> (the
default) counter values are stored as is, i.E<nbsp>e. as an increasing integer
number.

=back

=head2 Plugin C<curl>

The curl plugin uses the B<libcurl> (L<http://curl.haxx.se/>) to read web pages
and the match infrastructure (the same code used by the tail plugin) to use
regular expressions with the received data.

The following example will read the current value of AMD stock from google's
finance page and dispatch the value to collectd.

  <Plugin curl>
    <Page "stock_quotes">
      URL "http://finance.google.com/finance?q=NYSE%3AAMD"
      User "foo"
      Password "bar"
      <Match>
        Regex "<span +class=\"pr\"[^>]*> *([0-9]*\\.[0-9]+) *</span>"
        DSType "GaugeAverage"
        # Note: `stock_value' is not a standard type.
        Type "stock_value"
        Instance "AMD"
      </Match>
    </Page>
  </Plugin>

In the B<Plugin> block, there may be one or more B<Page> blocks, each defining
a web page and one or more "matches" to be performed on the returned data. The
string argument to the B<Page> block is used as plugin instance.

The following options are valid within B<Page> blocks:

=over 4

=item B<URL> I<URL>

URL of the web site to retrieve. Since a regular expression will be used to
extract information from this data, non-binary data is a big plus here ;)

=item B<User> I<Name>

Username to use if authorization is required to read the page.

=item B<Password> I<Password>

Password to use if authorization is required to read the page.

=item B<VerifyPeer> B<true>|B<false>

Enable or disable peer SSL certificate verification. See
L<http://curl.haxx.se/docs/sslcerts.html> for details. Enabled by default.

=item B<VerifyHost> B<true>|B<false>

Enable or disable peer host name verification. If enabled, the plugin checks if
the C<Common Name> or a C<Subject Alternate Name> field of the SSL certificate
matches the host name provided by the B<URL> option. If this identity check
fails, the connection is aborted. Obviously, only works when connecting to a
SSL enabled server. Enabled by default.

=item B<CACert> I<file>

File that holds one or more SSL certificates. If you want to use HTTPS you will
possibly need this option. What CA certificates come bundled with C<libcurl>
and are checked by default depends on the distribution you use.

=item B<E<lt>MatchE<gt>>

One or more B<Match> blocks that define how to match information in the data
returned by C<libcurl>. The C<curl> plugin uses the same infrastructure that's
used by the C<tail> plugin, so please see the documentation of the C<tail>
plugin below on how matches are defined.

=back

=head2 Plugin C<dbi>

This plugin uses the B<dbi> library (L<http://libdbi.sourceforge.net/>) to
connect to various databases, execute I<SQL> statements and read back the
results. I<dbi> is an acronym for "database interface" in case you were
wondering about the name. You can configure how each column is to be
interpreted and the plugin will generate one or more data sets from each row
returned according to these rules.

Because the plugin is very generic, the configuration is a little more complex
than those of other plugins. It usually looks something like this:

  <Plugin dbi>
    <Query "out_of_stock">
      Statement "SELECT category, COUNT(*) AS value FROM products WHERE in_stock = 0 GROUP BY category"
      # Use with MySQL 5.0.0 or later
      MinVersion 50000
      <Result>
        Type "gauge"
        InstancePrefix "out_of_stock"
        InstancesFrom "category"
        ValuesFrom "value"
      </Result>
    </Query>
    <Database "product_information">
      Driver "mysql"
      DriverOption "host" "localhost"
      DriverOption "username" "collectd"
      DriverOption "password" "aZo6daiw"
      DriverOption "dbname" "prod_info"
      SelectDB "prod_info"
      Query "out_of_stock"
    </Database>
  </Plugin>

The configuration above defines one query with one result and one database. The
query is then linked to the database with the B<Query> option I<within> the
B<E<lt>DatabaseE<gt>> block. You can have any number of queries and databases
and you can also use the B<Include> statement to split up the configuration
file in multiple, smaller files. However, the B<E<lt>QueryE<gt>> block I<must>
precede the B<E<lt>DatabaseE<gt>> blocks, because the file is interpreted from
top to bottom!

The following is a complete list of options:

=head3 B<Query> blocks

Query blocks define I<SQL> statements and how the returned data should be
interpreted. They are identified by the name that is given in the opening line
of the block. Thus the name needs to be unique. Other than that, the name is
not used in collectd. 

In each B<Query> block, there is one or more B<Result> blocks. B<Result> blocks
define which column holds which value or instance information. You can use
multiple B<Result> blocks to create multiple values from one returned row. This
is especially useful, when queries take a long time and sending almost the same
query again and again is not desirable.

Example:

  <Query "environment">
    Statement "select station, temperature, humidity from environment"
    <Result>
      Type "temperature"
      # InstancePrefix "foo"
      InstancesFrom "station"
      ValuesFrom "temperature"
    </Result>
    <Result>
      Type "humidity"
      InstancesFrom "station"
      ValuesFrom "humidity"
    </Result>
  </Query>

The following options are accepted:

=over 4

=item B<Statement> I<SQL>

Sets the statement that should be executed on the server. This is B<not>
interpreted by collectd, but simply passed to the database server. Therefore,
the SQL dialect that's used depends on the server collectd is connected to.

The query has to return at least two columns, one for the instance and one
value. You cannot omit the instance, even if the statement is guaranteed to
always return exactly one line. In that case, you can usually specify something
like this:

  Statement "SELECT \"instance\", COUNT(*) AS value FROM table"

(That works with MySQL but may not be valid SQL according to the spec. If you
use a more strict database server, you may have to select from a dummy table or
something.)

Please note that some databases, for example B<Oracle>, will fail if you
include a semicolon at the end of the statement.

=item B<MinVersion> I<Version>

=item B<MaxVersion> I<Value>

Only use this query for the specified database version. You can use these
options to provide multiple queries with the same name but with a slightly
different syntax. The plugin will use only those queries, where the specified
minimum and maximum versions fit the version of the database in use.

The database version is determined by C<dbi_conn_get_engine_version>, see the 
L<libdbi documentation|http://libdbi.sourceforge.net/docs/programmers-guide/reference-conn.html#DBI-CONN-GET-ENGINE-VERSION>
for details. Basically, each part of the version is assumed to be in the range
from B<00> to B<99> and all dots are removed. So version "4.1.2" becomes
"40102", version "5.0.42" becomes "50042".

B<Warning:> The plugin will use B<all> matching queries, so if you specify
multiple queries with the same name and B<overlapping> ranges, weird stuff will
happen. Don't to it! A valid example would be something along these lines:

  MinVersion 40000
  MaxVersion 49999
  ...
  MinVersion 50000
  MaxVersion 50099
  ...
  MinVersion 50100
  # No maximum

In the above example, there are three ranges that don't overlap. The last one
goes from version "5.1.0" to infinity, meaning "all later versions". Versions
before "4.0.0" are not specified.

=item B<Type> I<Type>

The B<type> that's used for each line returned. See L<types.db(5)> for more
details on how types are defined. In short: A type is a predefined layout of
data and the number of values and type of values has to match the type
definition.

If you specify "temperature" here, you need exactly one gauge column. If you
specify "if_octets", you will need two counter columns. See the B<ValuesFrom>
setting below.

There must be exactly one B<Type> option inside each B<Result> block.

=item B<InstancePrefix> I<prefix>

Prepends I<prefix> to the type instance. If B<InstancesFrom> (see below) is not
given, the string is simply copied. If B<InstancesFrom> is given, I<prefix> and
all strings returned in the appropriate columns are concatenated together,
separated by dashes I<("-")>.

=item B<InstancesFrom> I<column0> [I<column1> ...]

Specifies the columns whose values will be used to create the "type-instance"
for each row. If you specify more than one column, the value of all columns
will be joined together with dashes I<("-")> as separation characters.

The plugin itself does not check whether or not all built instances are
different. It's your responsibility to assure that each is unique. This is
especially true, if you do not specify B<InstancesFrom>: B<You> have to make
sure that only one row is returned in this case.

If neither B<InstancePrefix> nor B<InstancesFrom> is given, the type-instance
will be empty.

=item B<ValuesFrom> I<column0> [I<column1> ...]

Names the columns whose content is used as the actual data for the data sets
that are dispatched to the daemon. How many such columns you need is determined
by the B<Type> setting above. If you specify too many or not enough columns,
the plugin will complain about that and no data will be submitted to the
daemon.

The actual data type in the columns is not that important. The plugin will
automatically cast the values to the right type if it know how to do that. So
it should be able to handle integer an floating point types, as well as strings
(if they include a number at the beginning).

There must be at least one B<ValuesFrom> option inside each B<Result> block.

=back

=head3 B<Database> blocks

Database blocks define a connection to a database and which queries should be
sent to that database. Since the used "dbi" library can handle a wide variety
of databases, the configuration is very generic. If in doubt, refer to libdbi's
documentationE<nbsp>- we stick as close to the terminology used there.

Each database needs a "name" as string argument in the starting tag of the
block. This name will be used as "PluginInstance" in the values submitted to
the daemon. Other than that, that name is not used.

=over 4

=item B<Driver> I<Driver>

Specifies the driver to use to connect to the database. In many cases those
drivers are named after the database they can connect to, but this is not a
technical necessity. These drivers are sometimes referred to as "DBD",
B<D>ataB<B>ase B<D>river, and some distributions ship them in separate
packages. Drivers for the "dbi" library are developed by the B<libdbi-drivers>
project at L<http://libdbi-drivers.sourceforge.net/>.

You need to give the driver name as expected by the "dbi" library here. You
should be able to find that in the documentation for each driver. If you
mistype the driver name, the plugin will dump a list of all known driver names
to the log.

=item B<DriverOption> I<Key> I<Value>

Sets driver-specific options. What option a driver supports can be found in the
documentation for each driver, somewhere at
L<http://libdbi-drivers.sourceforge.net/>. However, the options "host",
"username", "password", and "dbname" seem to be deE<nbsp>facto standards.

Unfortunately, drivers are not too keen to report errors when an unknown option
is passed to them, so invalid settings here may go unnoticed. This is not the
plugin's fault, it will report errors if it gets them from the libraryE<nbsp>/
the driver. If a driver complains about an option, the plugin will dump a
complete list of all options understood by that driver to the log.

=item B<SelectDB> I<Database>

In some cases, the database name you connect with is not the database name you
want to use for querying data. If this option is set, the plugin will "select"
(switch to) that database after the connection is established.

=item B<Query> I<QueryName>

Associates the query named I<QueryName> with this database connection. The
query needs to be defined I<before> this statement, i.E<nbsp>e. all query
blocks you want to refer to must be placed above the database block you want to
refer to them from.

=back

=head2 Plugin C<df>

=over 4

=item B<Device> I<Device>

Select partitions based on the devicename.

=item B<MountPoint> I<Directory>

Select partitions based on the mountpoint.

=item B<FSType> I<FSType>

Select partitions based on the filesystem type.

=item B<IgnoreSelected> I<true>|I<false>

Invert the selection: If set to true, all partitions B<except> the ones that
match any one of the criteria are collected. By default only selected
partitions are collected if a selection is made. If no selection is configured
at all, B<all> partitions are selected.

=back

=head2 Plugin C<disk>

The C<disk> plugin collects information about the usage of physical disks and
logical disks (partitions). Values collected are the number of octets written
to and read from a disk or partition, the number of read/write operations
issued to the disk and a rather complex "time" it took for these commands to be
issued.

Using the following two options you can ignore some disks or configure the
collection only of specific disks.

=over 4

=item B<Disk> I<Name>

Select the disk I<Name>. Whether it is collected or ignored depends on the
B<IgnoreSelected> setting, see below. As with other plugins that use the
daemon's ignorelist functionality, a string that starts and ends with a slash
is interpreted as a regular expression. Examples:

  Disk "sdd"
  Disk "/hda[34]/"

=item B<IgnoreSelected> B<true>|B<false>

Sets whether selected disks, i.E<nbsp>e. the ones matches by any of the B<Disk>
statements, are ignored or if all other disks are ignored. The behavior
(hopefully) is intuitive: If no B<Disk> option is configured, all disks are
collected. If at least one B<Disk> option is given and no B<IgnoreSelected> or
set to B<false>, B<only> matching disks will be collected. If B<IgnoreSelected>
is set to B<true>, all disks are collected B<except> the ones matched.

=back

=head2 Plugin C<dns>

=over 4

=item B<Interface> I<Interface>

The dns plugin uses B<libpcap> to capture dns traffic and analyses it. This
option sets the interface that should be used. If this option is not set, or
set to "any", the plugin will try to get packets from B<all> interfaces. This
may not work on certain platforms, such as MacE<nbsp>OSE<nbsp>X.

=item B<IgnoreSource> I<IP-address>

Ignore packets that originate from this address.

=back

=head2 Plugin C<email>

=over 4

=item B<SocketFile> I<Path>

Sets the socket-file which is to be created.

=item B<SocketGroup> I<Group>

If running as root change the group of the UNIX-socket after it has been
created. Defaults to B<collectd>.

=item B<SocketPerms> I<Permissions>

Change the file permissions of the UNIX-socket after it has been created. The
permissions must be given as a numeric, octal value as you would pass to
L<chmod(1)>. Defaults to B<0770>.

=item B<MaxConns> I<Number>

Sets the maximum number of connections that can be handled in parallel. Since
this many threads will be started immediately setting this to a very high
value will waste valuable resources. Defaults to B<5> and will be forced to be
at most B<16384> to prevent typos and dumb mistakes.

=back

=head2 Plugin C<exec>

Please make sure to read L<collectd-exec(5)> before using this plugin. It
contains valuable information on when the executable is executed and the
output that is expected from it.

=over 4

=item B<Exec> I<User>[:[I<Group>]] I<Executable> [I<E<lt>argE<gt>> [I<E<lt>argE<gt>> ...]]

=item B<NotificationExec> I<User>[:[I<Group>]] I<Executable> [I<E<lt>argE<gt>> [I<E<lt>argE<gt>> ...]]

Execute the executable I<Executable> as user I<User>. If the user name is
followed by a colon and a group name, the effective group is set to that group.
The real group and saved-set group will be set to the default group of that
user. If no group is given the effective group ID will be the same as the real
group ID.

Please note that in order to change the user and/or group the daemon needs
superuser privileges. If the daemon is run as an unprivileged user you must
specify the same user/group here. If the daemon is run with superuser
privileges, you must supply a non-root user here.

The executable may be followed by optional arguments that are passed to the
program. Please note that due to the configuration parsing numbers and boolean
values may be changed. If you want to be absolutely sure that something is
passed as-is please enclose it in quotes.

The B<Exec> and B<NotificationExec> statements change the semantics of the
programs executed, i.E<nbsp>e. the data passed to them and the response
expected from them. This is documented in great detail in L<collectd-exec(5)>.

=back

=head2 Plugin C<filecount>

The C<filecount> plugin counts the number of files in a certain directory (and
its subdirectories) and their combined size. The configuration is very straight
forward:

  <Plugin "filecount">
    <Directory "/var/qmail/queue/mess">
      Instance "qmail-message"
    </Directory>
    <Directory "/var/qmail/queue/todo">
      Instance "qmail-todo"
    </Directory>
    <Directory "/var/lib/php5">
      Instance "php5-sessions"
      Name "sess_*"
    </Directory>
  </Plugin>

The example above counts the number of files in QMail's queue directories and
the number of PHP5 sessions. Jfiy: The "todo" queue holds the messages that
QMail has not yet looked at, the "message" queue holds the messages that were
classified into "local" and "remote".

As you can see, the configuration consists of one or more C<Directory> blocks,
each of which specifies a directory in which to count the files. Within those
blocks, the following options are recognized:

=over 4

=item B<Instance> I<Instance>

Sets the plugin instance to I<Instance>. That instance name must be unique, but
it's your responsibility, the plugin doesn't check for that. If not given, the
instance is set to the directory name with all slashes replaced by underscores
and all leading underscores removed.

=item B<Name> I<Pattern>

Only count files that match I<Pattern>, where I<Pattern> is a shell-like
wildcard as understood by L<fnmatch(3)>. Only the B<filename> is checked
against the pattern, not the entire path. In case this makes it easier for you:
This option has been named after the B<-name> parameter to L<find(1)>.

=item B<MTime> I<Age>

Count only files of a specific age: If I<Age> is greater than zero, only files
that haven't been touched in the last I<Age> seconds are counted. If I<Age> is
a negative number, this is inversed. For example, if B<-60> is specified, only
files that have been modified in the last minute will be counted.

The number can also be followed by a "multiplier" to easily specify a larger
timespan. When given in this notation, the argument must in quoted, i.E<nbsp>e.
must be passed as string. So the B<-60> could also be written as B<"-1m"> (one
minute). Valid multipliers are C<s> (second), C<m> (minute), C<h> (hour), C<d>
(day), C<w> (week), and C<y> (year). There is no "month" multiplier. You can
also specify fractional numbers, e.E<nbsp>g. B<"0.5d"> is identical to
B<"12h">.

=item B<Size> I<Size>

Count only files of a specific size. When I<Size> is a positive number, only
files that are at least this big are counted. If I<Size> is a negative number,
this is inversed, i.E<nbsp>e. only files smaller than the absolute value of
I<Size> are counted.

As with the B<MTime> option, a "multiplier" may be added. For a detailed
description see above. Valid multipliers here are C<b> (byte), C<k> (kilobyte),
C<m> (megabyte), C<g> (gigabyte), C<t> (terabyte), and C<p> (petabyte). Please
note that there are 1000 bytes in a kilobyte, not 1024.

=item B<Recursive> I<true>|I<false>

Controls whether or not to recurse into subdirectories. Enabled by default.

=back

=head2 Plugin C<gmond>

The I<gmond> plugin received the multicast traffic sent by B<gmond>, the
statistics collection daemon of Ganglia. Mappings for the standard "metrics"
are built-in, custom mappings may be added via B<Metric> blocks, see below.

Synopsis:

 <Plugin "gmond">
   MCReceiveFrom "239.2.11.71" "8649"
   <Metric "swap_total">
     Type "swap"
     TypeInstance "total"
     DataSource "value"
   </Metric>
   <Metric "swap_free">
     Type "swap"
     TypeInstance "free"
     DataSource "value"
   </Metric>
 </Plugin>

The following metrics are built-in:

=over 4

=item *

load_one, load_five, load_fifteen

=item *

cpu_user, cpu_system, cpu_idle, cpu_nice, cpu_wio

=item *

mem_free, mem_shared, mem_buffers, mem_cached, mem_total

=item *

bytes_in, bytes_out

=item *

pkts_in, pkts_out

=back

Available configuration options:

=over 4

=item B<MCReceiveFrom> I<MCGroup> [I<Port>]

Sets sets the multicast group and UDP port to which to subscribe.

Default: B<239.2.11.71>E<nbsp>/E<nbsp>B<8649>

=item E<lt>B<Metric> I<Name>E<gt>

These blocks add a new metric conversion to the internal table. I<Name>, the
string argument to the B<Metric> block, is the metric name as used by Ganglia.

=over 4

=item B<Type> I<Type>

Type to map this metric to. Required.

=item B<TypeInstance> I<Instance>

Type-instance to use. Optional.

=item B<DataSource> I<Name>

Data source to map this metric to. If the configured type has exactly one data
source, this is optional. Otherwise the option is required.

=back

=back

=head2 Plugin C<hddtemp>

To get values from B<hddtemp> collectd connects to B<localhost> (127.0.0.1),
port B<7634/tcp>. The B<Host> and B<Port> options can be used to change these
default values, see below. C<hddtemp> has to be running to work correctly. If
C<hddtemp> is not running timeouts may appear which may interfere with other
statistics..

The B<hddtemp> homepage can be found at
L<http://www.guzu.net/linux/hddtemp.php>.

=over 4

=item B<Host> I<Hostname>

Hostname to connect to. Defaults to B<127.0.0.1>.

=item B<Port> I<Port>

TCP-Port to connect to. Defaults to B<7634>.

=item B<TranslateDevicename> I<true>|I<false>

If enabled, translate the disk names to major/minor device numbers
(e.E<nbsp>g. "8-0" for /dev/sda). For backwards compatibility this defaults to
I<true> but it's recommended to disable it as it will probably be removed in
the next major version.

=back

=head2 Plugin C<interface>

=over 4

=item B<Interface> I<Interface>

Select this interface. By default these interfaces will then be collected. For
a more detailed description see B<IgnoreSelected> below.

=item B<IgnoreSelected> I<true>|I<false>

If no configuration if given, the B<traffic>-plugin will collect data from
all interfaces. This may not be practical, especially for loopback- and
similar interfaces. Thus, you can use the B<Interface>-option to pick the
interfaces you're interested in. Sometimes, however, it's easier/preferred
to collect all interfaces I<except> a few ones. This option enables you to
do that: By setting B<IgnoreSelected> to I<true> the effect of
B<Interface> is inverted: All selected interfaces are ignored and all
other interfaces are collected.

=back

=head2 Plugin C<ipmi>

=over 4

=item B<Sensor> I<Sensor>

Selects sensors to collect or to ignore, depending on B<IgnoreSelected>.

=item B<IgnoreSelected> I<true>|I<false>

If no configuration if given, the B<ipmi> plugin will collect data from all
sensors found of type "temperature", "voltage", "current" and "fanspeed".
This option enables you to do that: By setting B<IgnoreSelected> to I<true>
the effect of B<Sensor> is inverted: All selected sensors are ignored and
all other sensors are collected.

=item B<NotifySensorAdd> I<true>|I<false>

If a sensor appears after initialization time of a minute a notification
is sent.

=item B<NotifySensorRemove> I<true>|I<false>

If a sensor disappears a notification is sent.

=item B<NotifySensorNotPresent> I<true>|I<false>

If you have for example dual power supply and one of them is (un)plugged then
a notification is sent.

=back

=head2 Plugin C<iptables>

=over 4

=item B<Chain> I<Table> I<Chain> [I<Comment|Number> [I<Name>]]

Select the rules to count. If only I<Table> and I<Chain> are given, this plugin
will collect the counters of all rules which have a comment-match. The comment
is then used as type-instance.

If I<Comment> or I<Number> is given, only the rule with the matching comment or
the I<n>th rule will be collected. Again, the comment (or the number) will be
used as the type-instance.

If I<Name> is supplied, it will be used as the type-instance instead of the
comment or the number.

=back

=head2 Plugin C<irq>

=over 4

=item B<Irq> I<Irq>

Select this irq. By default these irqs will then be collected. For a more
detailed description see B<IgnoreSelected> below.

=item B<IgnoreSelected> I<true>|I<false>

If no configuration if given, the B<irq>-plugin will collect data from all
irqs. This may not be practical, especially if no interrupts happen. Thus, you
can use the B<Irq>-option to pick the interrupt you're interested in.
Sometimes, however, it's easier/preferred to collect all interrupts I<except> a
few ones. This option enables you to do that: By setting B<IgnoreSelected> to
I<true> the effect of B<Irq> is inverted: All selected interrupts are ignored
and all other interrupts are collected.

=back

=head2 Plugin C<java>

The I<Java> plugin makes it possible to write extensions for collectd in Java.
This section only discusses the syntax and semantic of the configuration
options. For more in-depth information on the I<Java> plugin, please read
L<collectd-java(5)>.

Synopsis:

 <Plugin "java">
   JVMArg "-verbose:jni"
   JVMArg "-Djava.class.path=/opt/collectd/lib/collectd/bindings/java"
   LoadPlugin "org.collectd.java.Foobar"
   <Plugin "org.collectd.java.Foobar">
     # To be parsed by the plugin
   </Plugin>
 </Plugin>

Available configuration options:

=over 4

=item B<JVMArg> I<Argument>

Argument that is to be passed to the I<Java Virtual Machine> (JVM). This works
exactly the way the arguments to the I<java> binary on the command line work.
Execute C<javaE<nbsp>--help> for details.

Please note that B<all> these options must appear B<before> (i.E<nbsp>e. above)
any other options! When another option is found, the JVM will be started and
later options will have to be ignored!

=item B<LoadPlugin> I<JavaClass>

Instantiates a new I<JavaClass> object. The constructor of this object very
likely then registers one or more callback methods with the server.

See L<collectd-java(5)> for details.

When the first such option is found, the virtual machine (JVM) is created. This
means that all B<JVMArg> options must appear before (i.E<nbsp>e. above) all
B<LoadPlugin> options!

=item B<Plugin> I<Name>

The entire block is passed to the Java plugin as an
I<org.collectd.api.OConfigItem> object.

For this to work, the plugin has to register a configuration callback first,
see L<collectd-java(5)/"config callback">. This means, that the B<Plugin> block
must appear after the appropriate B<LoadPlugin> block. Also note, that I<Name>
depends on the (Java) plugin registering the callback and is completely
independent from the I<JavaClass> argument passed to B<LoadPlugin>.

=back

=head2 Plugin C<libvirt>

This plugin allows CPU, disk and network load to be collected for virtualized
guests on the machine. This means that these characteristics can be collected
for guest systems without installing any software on them - collectd only runs
on the hosting system. The statistics are collected through libvirt
(L<http://libvirt.org/>).

Only I<Connection> is required.

=over 4

=item B<Connection> I<uri>

Connect to the hypervisor given by I<uri>. For example if using Xen use:

 Connection "xen:///"

Details which URIs allowed are given at L<http://libvirt.org/uri.html>.

=item B<RefreshInterval> I<seconds>

Refresh the list of domains and devices every I<seconds>. The default is 60
seconds. Setting this to be the same or smaller than the I<Interval> will cause
the list of domains and devices to be refreshed on every iteration.

Refreshing the devices in particular is quite a costly operation, so if your
virtualization setup is static you might consider increasing this. If this
option is set to 0, refreshing is disabled completely.

=item B<Domain> I<name>

=item B<BlockDevice> I<name:dev>

=item B<InterfaceDevice> I<name:dev>

=item B<IgnoreSelected> I<true>|I<false>

Select which domains and devices are collected.

If I<IgnoreSelected> is not given or I<false> then only the listed domains and
disk/network devices are collected.

If I<IgnoreSelected> is I<true> then the test is reversed and the listed
domains and disk/network devices are ignored, while the rest are collected.

The domain name and device names may use a regular expression, if the name is
surrounded by I</.../> and collectd was compiled with support for regexps.

The default is to collect statistics for all domains and all their devices.

Example:

 BlockDevice "/:hdb/"
 IgnoreSelected "true"

Ignore all I<hdb> devices on any domain, but other block devices (eg. I<hda>)
will be collected.

=item B<HostnameFormat> B<name|uuid|hostname|...>

When the libvirt plugin logs data, it sets the hostname of the collected data
according to this setting. The default is to use the guest name as provided by
the hypervisor, which is equal to setting B<name>.

B<uuid> means use the guest's UUID. This is useful if you want to track the
same guest across migrations.

B<hostname> means to use the global B<Hostname> setting, which is probably not
useful on its own because all guests will appear to have the same name.

You can also specify combinations of these fields. For example B<name uuid>
means to concatenate the guest name and UUID (with a literal colon character
between, thus I<"foo:1234-1234-1234-1234">).

=back

=head2 Plugin C<logfile>

=over 4

=item B<LogLevel> B<debug|info|notice|warning|err>

Sets the log-level. If, for example, set to B<notice>, then all events with
severity B<notice>, B<warning>, or B<err> will be written to the logfile.

Please note that B<debug> is only available if collectd has been compiled with
debugging support.

=item B<File> I<File>

Sets the file to write log messages to. The special strings B<stdout> and
B<stderr> can be used to write to the standard output and standard error
channels, respectively. This, of course, only makes much sense when collectd is
running in foreground- or non-daemon-mode.

=item B<Timestamp> B<true>|B<false>

Prefix all lines printed by the current time. Defaults to B<true>.

=back

B<Note>: There is no need to notify the daemon after moving or removing the
log file (e.E<nbsp>g. when rotating the logs). The plugin reopens the file
for each line it writes.

=head2 Plugin C<mbmon>

The C<mbmon plugin> uses mbmon to retrieve temperature, voltage, etc.

Be default collectd connects to B<localhost> (127.0.0.1), port B<411/tcp>. The
B<Host> and B<Port> options can be used to change these values, see below.
C<mbmon> has to be running to work correctly. If C<mbmon> is not running
timeouts may appear which may interfere with other statistics..

C<mbmon> must be run with the -r option ("print TAG and Value format");
Debian's F</etc/init.d/mbmon> script already does this, other people
will need to ensure that this is the case.

=over 4

=item B<Host> I<Hostname>

Hostname to connect to. Defaults to B<127.0.0.1>.

=item B<Port> I<Port>

TCP-Port to connect to. Defaults to B<411>.

=back

=head2 Plugin C<memcachec>

The C<memcachec plugin> connects to a memcached server, queries one or more
given I<pages> and parses the returned data according to user specification.
The I<matches> used are the same as the matches used in the C<curl> and C<tail>
plugins.

In order to talk to the memcached server, this plugin uses the I<libmemcached>
library. Please note that there is another library with a very similar name,
libmemcache (notice the missing `d'), which is not applicable.

Synopsis of the configuration:

 <Plugin "memcachec">
   <Page "plugin_instance">
     Server "localhost"
     Key "page_key"
     <Match>
       Regex "(\\d+) bytes sent"
       DSType CounterAdd
       Type "ipt_octets"
       Instance "type_instance"
     </Match>
   </Page>
 </Plugin>

The configuration options are:

=over 4

=item E<lt>B<Page> I<Name>E<gt>

Each B<Page> block defines one I<page> to be queried from the memcached server.
The block requires one string argument which is used as I<plugin instance>.

=item B<Server> I<Address>

Sets the server address to connect to when querying the page. Must be inside a
B<Page> block.

=item B<Key> I<Key>

When connected to the memcached server, asks for the page I<Key>.

=item E<lt>B<Match>E<gt>

Match blocks define which strings to look for and how matches substrings are
interpreted. For a description of match blocks, please see L<"Plugin tail">.

=back

=head2 Plugin C<memcached>

The C<memcached plugin> connects to a memcached server and queries statistics
about cache utilization, memory and bandwidth used.
L<http://www.danga.com/memcached/>

=over 4

=item B<Host> I<Hostname>

Hostname to connect to. Defaults to B<127.0.0.1>.

=item B<Port> I<Port>

TCP-Port to connect to. Defaults to B<11211>.

=back

=head2 Plugin C<mysql>

The C<mysql plugin> requires B<mysqlclient> to be installed. It connects to
one or more databases when started and keeps the connection up as long as
possible. When the connection is interrupted for whatever reason it will try
to re-connect. The plugin will complaint loudly in case anything goes wrong.

This plugin issues the MySQL C<SHOW STATUS> / C<SHOW GLOBAL STATUS> command
and collects information about MySQL network traffic, executed statements,
requests, the query cache and threads by evaluating the
C<Bytes_{received,sent}>, C<Com_*>, C<Handler_*>, C<Qcache_*> and C<Threads_*>
return values. Please refer to the B<MySQL reference manual>, I<5.1.6. Server
Status Variables> for an explanation of these values.

Optionally, master and slave statistics may be collected in a MySQL
replication setup. In that case, information about the synchronization state
of the nodes are collected by evaluating the C<Position> return value of the
C<SHOW MASTER STATUS> command and the C<Seconds_Behind_Master>,
C<Read_Master_Log_Pos> and C<Exec_Master_Log_Pos> return values of the
C<SHOW SLAVE STATUS> command. See the B<MySQL reference manual>,
I<12.5.5.21 SHOW MASTER STATUS Syntax> and
I<12.5.5.31 SHOW SLAVE STATUS Syntax> for details.

Synopsis:

  <Plugin mysql>
    <Database foo>
      Host "hostname"
      User "username"
      Password "password"
      Port "3306"
      MasterStats true
    </Database>

    <Database bar>
      Host "localhost"
      Socket "/var/run/mysql/mysqld.sock"
      SlaveStats true
      SlaveNotifications true
    </Database>
  </Plugin>

A B<Database> block defines one connection to a MySQL database. It accepts a
single argument which specifies the name of the database. None of the other
options are required. MySQL will use default values as documented in the
section "mysql_real_connect()" in the B<MySQL reference manual>.

=over 4

=item B<Host> I<Hostname>

Hostname of the database server. Defaults to B<localhost>.

=item B<User> I<Username>

Username to use when connecting to the database. The user does not have to be
granted any privileges (which is synonym to granting the C<USAGE> privilege).
Any existing MySQL user will do.

=item B<Password> I<Password>

Password needed to log into the database.

=item B<Database> I<Database>

Select this database. Defaults to I<no database> which is a perfectly reasonable
option for what this plugin does.

=item B<Port> I<Port>

TCP-port to connect to. The port must be specified in its numeric form, but it
must be passed as a string nonetheless. For example:

  Port "3306"

If B<Host> is set to B<localhost> (the default), this setting has no effect.
See the documentation for the C<mysql_real_connect> function for details.

=item B<Socket> I<Socket>

Specifies the path to the UNIX domain socket of the MySQL server. This option
only has any effect, if B<Host> is set to B<localhost> (the default).
Otherwise, use the B<Port> option above. See the documentation for the
C<mysql_real_connect> function for details.

=item B<MasterStats> I<true|false>

=item B<SlaveStats> I<true|false>

Enable the collection of master / slave statistics in a replication setup.

=item B<SlaveNotifications> I<true|false>

If enabled, the plugin sends a notification if the replication slave I/O and /
or SQL threads are not running.

=back

=head2 Plugin C<netlink>

The C<netlink> plugin uses a netlink socket to query the Linux kernel about
statistics of various interface and routing aspects.

=over 4

=item B<Interface> I<Interface>

=item B<VerboseInterface> I<Interface>

Instruct the plugin to collect interface statistics. This is basically the same
as the statistics provided by the C<interface> plugin (see above) but
potentially much more detailed.

When configuring with B<Interface> only the basic statistics will be collected,
namely octets, packets, and errors. These statistics are collected by
the C<interface> plugin, too, so using both at the same time is no benefit.

When configured with B<VerboseInterface> all counters B<except> the basic ones,
so that no data needs to be collected twice if you use the C<interface> plugin.
This includes dropped packets, received multicast packets, collisions and a
whole zoo of differentiated RX and TX errors. You can try the following command
to get an idea of what awaits you:

  ip -s -s link list

If I<Interface> is B<All>, all interfaces will be selected.

=item B<QDisc> I<Interface> [I<QDisc>]

=item B<Class> I<Interface> [I<Class>]

=item B<Filter> I<Interface> [I<Filter>]

Collect the octets and packets that pass a certain qdisc, class or filter.

QDiscs and classes are identified by their type and handle (or classid).
Filters don't necessarily have a handle, therefore the parent's handle is used.
The notation used in collectd differs from that used in tc(1) in that it
doesn't skip the major or minor number if it's zero and doesn't print special
ids by their name. So, for example, a qdisc may be identified by
C<pfifo_fast-1:0> even though the minor number of B<all> qdiscs is zero and
thus not displayed by tc(1).

If B<QDisc>, B<Class>, or B<Filter> is given without the second argument,
i.E<nbsp>.e. without an identifier, all qdiscs, classes, or filters that are
associated with that interface will be collected.

Since a filter itself doesn't necessarily have a handle, the parent's handle is
used. This may lead to problems when more than one filter is attached to a
qdisc or class. This isn't nice, but we don't know how this could be done any
better. If you have a idea, please don't hesitate to tell us.

As with the B<Interface> option you can specify B<All> as the interface,
meaning all interfaces.

Here are some examples to help you understand the above text more easily:

  <Plugin netlink>
    VerboseInterface "All"
    QDisc "eth0" "pfifo_fast-1:0"
    QDisc "ppp0"
    Class "ppp0" "htb-1:10"
    Filter "ppp0" "u32-1:0"
  </Plugin>

=item B<IgnoreSelected>

The behaviour is the same as with all other similar plugins: If nothing is
selected at all, everything is collected. If some things are selected using the
options described above, only these statistics are collected. If you set
B<IgnoreSelected> to B<true>, this behavior is inverted, i.E<nbsp>e. the
specified statistics will not be collected.

=back

=head2 Plugin C<network>

The Network plugin sends data to a remote instance of collectd, receives data
from a remote instance, or both at the same time. Data which has been received
from the network is usually not transmitted again, but this can be actived, see
the B<Forward> option below.

The default IPv6 multicast group is C<ff18::efc0:4a42>. The default IPv4
multicast group is C<239.192.74.66>. The default I<UDP> port is B<25826>.

Both, B<Server> and B<Listen> can be used as single option or as block. When
used as block, given options are valid for this socket only. For example:

 <Plugin "network">
   Server "collectd.internal.tld"
   <Server "collectd.external.tld">
     SecurityLevel "sign"
     Username "myhostname"
     Password "ohl0eQue"
   </Server>
 </Plugin>

=over 4

=item B<E<lt>Server> I<Host> [I<Port>]B<E<gt>>

The B<Server> statement/block sets the server to send datagrams to. The
statement may occur multiple times to send each datagram to multiple
destinations.

The argument I<Host> may be a hostname, an IPv4 address or an IPv6 address. The
optional second argument specifies a port number or a service name. If not
given, the default, B<25826>, is used.

The following options are recognized within B<Server> blocks:

=over 4

=item B<SecurityLevel> B<Encrypt>|B<Sign>|B<None>

Set the security you require for network communication. When the security level
has been set to B<Encrypt>, data sent over the network will be encrypted using
I<AES-256>. The integrity of encrypted packets is ensured using I<SHA-1>. When
set to B<Sign>, transmitted data is signed using the I<HMAC-SHA-256> message
authentication code. When set to B<None>, data is sent without any security.

This feature is only available if the I<network> plugin was linked with
I<libgcrypt>.

=item B<Username> I<Username>

Sets the username to transmit. This is used by the server to lookup the
password. See B<AuthFile> below. All security levels except B<None> require
this setting.

This feature is only available if the I<network> plugin was linked with
I<libgcrypt>.

=item B<Password> I<Password>

Sets a password (shared secret) for this socket. All security levels except
B<None> require this setting.

This feature is only available if the I<network> plugin was linked with
I<libgcrypt>.

=back

=item B<E<lt>Listen> I<Host> [I<Port>]B<E<gt>>

The B<Listen> statement sets the interfaces to bind to. When multiple
statements are found the daemon will bind to multiple interfaces.

The argument I<Host> may be a hostname, an IPv4 address or an IPv6 address. If
the argument is a multicast address the daemon will join that multicast group.
The optional second argument specifies a port number or a service name. If not
given, the default, B<25826>, is used.

The following options are recognized within C<E<lt>ListenE<gt>> blocks:

=over 4

=item B<SecurityLevel> B<Encrypt>|B<Sign>|B<None>

Set the security you require for network communication. When the security level
has been set to B<Encrypt>, only encrypted data will be accepted. The integrity
of encrypted packets is ensured using I<SHA-1>. When set to B<Sign>, only
signed and encrypted data is accepted. When set to B<None>, all data will be
accepted. If an B<AuthFile> option was given (see below), encrypted data is
decrypted if possible.

This feature is only available if the I<network> plugin was linked with
I<libgcrypt>.

=item B<AuthFile> I<Filename>

Sets a file in which usernames are mapped to passwords. These passwords are
used to verify signatures and to decrypt encrypted network packets. If
B<SecurityLevel> is set to B<None>, this is optional. If given, signed data is
verified and encrypted packets are decrypted. Otherwise, signed data is
accepted without checking the signature and encrypted data cannot be decrypted.
For the other security levels this option is mandatory.

The file format is very simple: Each line consists of a username followed by a
colon and any number of spaces followed by the password. To demonstrate, an
example file could look like this:

  user0: foo
  user1: bar

Each time a packet is received, the modification time of the file is checked
using L<stat(2)>. If the file has been changed, the contents is re-read. While
the file is being read, it is locked using L<fcntl(2)>.

=back

=item B<TimeToLive> I<1-255>

Set the time-to-live of sent packets. This applies to all, unicast and
multicast, and IPv4 and IPv6 packets. The default is to not change this value.
That means that multicast packets will be sent with a TTL of C<1> (one) on most
operating systems.

=item B<Forward> I<true|false>

If set to I<true>, write packets that were received via the network plugin to
the sending sockets. This should only be activated when the B<Listen>- and
B<Server>-statements differ. Otherwise packets may be send multiple times to
the same multicast group. While this results in more network traffic than
necessary it's not a huge problem since the plugin has a duplicate detection,
so the values will not loop.

=item B<CacheFlush> I<Seconds>

For each host/plugin/type combination the C<network plugin> caches the time of
the last value being sent or received. Every I<Seconds> seconds the plugin
searches and removes all entries that are older than I<Seconds> seconds, thus
freeing the unused memory again. Since this process is somewhat expensive and
normally doesn't do much, this value should not be too small. The default is
1800 seconds, but setting this to 86400 seconds (one day) will not do much harm
either.

=back

=head2 Plugin C<nginx>

This plugin collects the number of connections and requests handled by the
C<nginx daemon> (speak: engineE<nbsp>X), a HTTP and mail server/proxy. It
queries the page provided by the C<ngx_http_stub_status_module> module, which
isn't compiled by default. Please refer to
L<http://wiki.codemongers.com/NginxStubStatusModule> for more information on
how to compile and configure nginx and this module.

The following options are accepted by the C<nginx plugin>:

=over 4

=item B<URL> I<http://host/nginx_status>

Sets the URL of the C<ngx_http_stub_status_module> output.

=item B<User> I<Username>

Optional user name needed for authentication.

=item B<Password> I<Password>

Optional password needed for authentication.

=item B<VerifyPeer> B<true|false>

Enable or disable peer SSL certificate verification. See
L<http://curl.haxx.se/docs/sslcerts.html> for details. Enabled by default.

=item B<VerifyHost> B<true|false>

Enable or disable peer host name verification. If enabled, the plugin checks
if the C<Common Name> or a C<Subject Alternate Name> field of the SSL
certificate matches the host name provided by the B<URL> option. If this
identity check fails, the connection is aborted. Obviously, only works when
connecting to a SSL enabled server. Enabled by default.

=item B<CACert> I<File>

File that holds one or more SSL certificates. If you want to use HTTPS you will
possibly need this option. What CA certificates come bundled with C<libcurl>
and are checked by default depends on the distribution you use.

=back

=head2 Plugin C<notify_desktop>

This plugin sends a desktop notification to a notification daemon, as defined
in the Desktop Notification Specification. To actually display the
notifications, B<notification-daemon> is required and B<collectd> has to be
able to access the X server.

The Desktop Notification Specification can be found at
L<http://www.galago-project.org/specs/notification/>.

=over 4

=item B<OkayTimeout> I<timeout>

=item B<WarningTimeout> I<timeout>

=item B<FailureTimeout> I<timeout>

Set the I<timeout>, in milliseconds, after which to expire the notification
for C<OKAY>, C<WARNING> and C<FAILURE> severities respectively. If zero has
been specified, the displayed notification will not be closed at all - the
user has to do so herself. These options default to 5000. If a negative number
has been specified, the default is used as well.

=back

=head2 Plugin C<notify_email>

The I<notify_email> plugin uses the I<ESMTP> library to send notifications to a
configured email address.

I<libESMTP> is available from L<http://www.stafford.uklinux.net/libesmtp/>.

Available configuration options:

=over 4

=item B<From> I<Address>

Email address from which the emails should appear to come from.

Default: C<root@localhost>

=item B<Recipient> I<Address>

Configures the email address(es) to which the notifications should be mailed.
May be repeated to send notifications to multiple addresses.

At least one B<Recipient> must be present for the plugin to work correctly.

=item B<SMTPServer> I<Hostname>

Hostname of the SMTP server to connect to.

Default: C<localhost>

=item B<SMTPPort> I<Port>

TCP port to connect to.

Default: C<25>

=item B<SMTPUser> I<Username>

Username for ASMTP authentication. Optional.

=item B<SMTPPassword> I<Password>

Password for ASMTP authentication. Optional.

=item B<Subject> I<Subject>

Subject-template to use when sending emails. There must be exactly two
string-placeholders in the subject, given in the standard I<printf(3)> syntax,
i.E<nbsp>e. C<%s>. The first will be replaced with the severity, the second
with the hostname.

Default: C<Collectd notify: %s@%s>

=back

=head2 Plugin C<ntpd>

=over 4

=item B<Host> I<Hostname>

Hostname of the host running B<ntpd>. Defaults to B<localhost>.

=item B<Port> I<Port>

UDP-Port to connect to. Defaults to B<123>.

=item B<ReverseLookups> B<true>|B<false>

Sets wether or not to perform reverse lookups on peers. Since the name or
IP-address may be used in a filename it is recommended to disable reverse
lookups. The default is to do reverse lookups to preserve backwards
compatibility, though.

=back

=head2 Plugin C<nut>

=over 4

=item B<UPS> I<upsname>B<@>I<hostname>[B<:>I<port>]

Add a UPS to collect data from. The format is identical to the one accepted by
L<upsc(8)>.

=back

=head2 Plugin C<onewire>

B<EXPERIMENTAL!> See notes below.

The C<onewire> plugin uses the B<owcapi> library from the B<owfs> project
L<http://owfs.org/> to read sensors connected via the onewire bus.

Currently only temperature sensors (sensors with the family code C<10>,
e.E<nbsp>g. DS1820, DS18S20, DS1920) can be read. If you have other sensors you
would like to have included, please send a sort request to the mailing list.

Hubs (the DS2409 chips) are working, but read the note, why this plugin is
experimental, below.

=over 4

=item B<Device> I<Device>

Sets the device to read the values from. This can either be a "real" hardware
device, such as a serial port or an USB port, or the address of the
L<owserver(1)> socket, usually B<localhost:4304>.

Though the documentation claims to automatically recognize the given address
format, with versionE<nbsp>2.7p4 we had to specify the type explicitly. So
with that version, the following configuration worked for us:

  <Plugin onewire>
    Device "-s localhost:4304"
  </Plugin>

This directive is B<required> and does not have a default value.

=item B<Sensor> I<Sensor>

Selects sensors to collect or to ignore, depending on B<IgnoreSelected>, see
below. Sensors are specified without the family byte at the beginning, to you'd
use C<F10FCA000800>, and B<not> include the leading C<10.> family byte and
point.

=item B<IgnoreSelected> I<true>|I<false>

If no configuration if given, the B<onewire> plugin will collect data from all
sensors found. This may not be practical, especially if sensors are added and
removed regularly. Sometimes, however, it's easier/preferred to collect only
specific sensors or all sensors I<except> a few specified ones. This option
enables you to do that: By setting B<IgnoreSelected> to I<true> the effect of
B<Sensor> is inverted: All selected interfaces are ignored and all other
interfaces are collected.

=item B<Interval> I<Seconds>

Sets the interval in which all sensors should be read. If not specified, the
global B<Interval> setting is used.

=back

B<EXPERIMENTAL!> The C<onewire> plugin is experimental, because it doesn't yet
work with big setups. It works with one sensor being attached to one
controller, but as soon as you throw in a couple more senors and maybe a hub
or two, reading all values will take more than ten seconds (the default
interval). We will probably add some separate thread for reading the sensors
and some cache or something like that, but it's not done yet. We will try to
maintain backwards compatibility in the future, but we can't promise. So in
short: If it works for you: Great! But keep in mind that the config I<might>
change, though this is unlikely. Oh, and if you want to help improving this
plugin, just send a short notice to the mailing list. ThanksE<nbsp>:)

=head2 Plugin C<openvpn>

The OpenVPN plugin reads a status file maintained by OpenVPN and gathers
traffic statistics about connected clients.

To set up OpenVPN to write to the status file periodically, use the
B<--status> option of OpenVPN. Since OpenVPN can write two different formats,
you need to set the required format, too. This is done by setting
B<--status-version> to B<2>.

So, in a nutshell you need:

  openvpn $OTHER_OPTIONS \
    --status "/var/run/openvpn-status" 10 \
    --status-version 2

Available options:

=over 4

=item B<StatusFile> I<File>

Specifies the location of the status file.

=back

=head2 Plugin C<oracle>

The "oracle" plugin uses the Oracle® Call Interface I<(OCI)> to connect to an
Oracle® Database and lets you execute SQL statements there. It is very similar
to the "dbi" plugin, because it was written around the same time. See the "dbi"
plugin's documentation above for details.

  <Plugin oracle>
    <Query "out_of_stock">
      Statement "SELECT category, COUNT(*) AS value FROM products WHERE in_stock = 0 GROUP BY category"
      <Result>
        Type "gauge"
        # InstancePrefix "foo"
        InstancesFrom "category"
        ValuesFrom "value"
      </Result>
    </Query>
    <Database "product_information">
      ConnectID "db01"
      Username "oracle"
      Password "secret"
      Query "out_of_stock"
    </Database>
  </Plugin>

=head3 B<Query> blocks

The Query blocks are handled identically to the Query blocks of the "dbi"
plugin. Please see its documentation above for details on how to specify
queries.

=head3 B<Database> blocks

Database blocks define a connection to a database and which queries should be
sent to that database. Each database needs a "name" as string argument in the
starting tag of the block. This name will be used as "PluginInstance" in the
values submitted to the daemon. Other than that, that name is not used.

=over 4

=item B<ConnectID> I<ID>

Defines the "database alias" or "service name" to connect to. Usually, these
names are defined in the file named C<$ORACLE_HOME/network/admin/tnsnames.ora>.

=item B<Username> I<Username>

Username used for authentication.

=item B<Password> I<Password>

Password used for authentication.

=item B<Query> I<QueryName>

Associates the query named I<QueryName> with this database connection. The
query needs to be defined I<before> this statement, i.E<nbsp>e. all query
blocks you want to refer to must be placed above the database block you want to
refer to them from.

=back

=head2 Plugin C<perl>

This plugin embeds a Perl-interpreter into collectd and provides an interface
to collectd's plugin system. See L<collectd-perl(5)> for its documentation.

=head2 Plugin C<ping>

The I<Ping> plugin starts a new thread which sends ICMP "ping" packets to the
configured hosts periodically and measures the network latency. Whenever the
C<read> function of the plugin is called, it submits the average latency, the
standard deviation and the drop rate for each host.

Available configuration options:

=over 4

=item B<Host> I<IP-address>

Host to ping periodically. This option may be repeated several times to ping
multiple hosts.

=item B<Interval> I<Seconds>

Sets the interval in which to send ICMP echo packets to the configured hosts.
This is B<not> the interval in which statistics are queries from the plugin but
the interval in which the hosts are "pinged". Therefore, the setting here
should be smaller than or equal to the global B<Interval> setting. Fractional
times, such as "1.24" are allowed.

Default: B<1.0>

=item B<Timeout> I<Seconds>

Time to wait for a response from the host to which an ICMP packet had been
sent. If a reply was not received after I<Seconds> seconds, the host is assumed
to be down or the packet to be dropped. This setting must be smaller than the
B<Interval> setting above for the plugin to work correctly. Fractional
arguments are accepted.

Default: B<0.9>

=item B<TTL> I<0-255>

Sets the Time-To-Live of generated ICMP packets.

=back

=head2 Plugin C<postgresql>

The C<postgresql> plugin queries statistics from PostgreSQL databases. It
keeps a persistent connection to all configured databases and tries to
reconnect if the connection has been interrupted. A database is configured by
specifying a B<Database> block as described below. The default statistics are
collected from PostgreSQL's B<statistics collector> which thus has to be
enabled for this plugin to work correctly. This should usually be the case by
default. See the section "The Statistics Collector" of the B<PostgreSQL
Documentation> for details.

By specifying custom database queries using a B<Query> block as described
below, you may collect any data that is available from some PostgreSQL
database. This way, you are able to access statistics of external daemons
which are available in a PostgreSQL database or use future or special
statistics provided by PostgreSQL without the need to upgrade your collectd
installation.

The B<PostgreSQL Documentation> manual can be found at
L<http://www.postgresql.org/docs/manuals/>.

  <Plugin postgresql>
    <Query magic>
      Statement "SELECT magic FROM wizard WHERE host = $1;"
      Param hostname
      <Result>
        Type gauge
        InstancePrefix "magic"
        ValuesFrom magic
      </Result>
    </Query>

    <Query rt36_tickets>
      Statement "SELECT COUNT(type) AS count, type \
                        FROM (SELECT CASE \
                                     WHEN resolved = 'epoch' THEN 'open' \
                                     ELSE 'resolved' END AS type \
                                     FROM tickets) type \
                        GROUP BY type;"
      <Result>
        Type counter
        InstancePrefix "rt36_tickets"
        InstancesFrom "type"
        ValuesFrom "count"
      </Result>
    </Query>

    <Database foo>
      Host "hostname"
      Port "5432"
      User "username"
      Password "secret"
      SSLMode "prefer"
      KRBSrvName "kerberos_service_name"
      Query magic
    </Database>

    <Database bar>
      Service "service_name"
      Query backend # predefined
      Query rt36_tickets
    </Database>
  </Plugin>

The B<Query> block defines one database query which may later be used by a
database definition. It accepts a single mandatory argument which specifies
the name of the query. The names of all queries have to be unique (see the
B<MinVersion> and B<MaxVersion> options below for an exception to this
rule). The following configuration options are available to define the query:

In each B<Query> block, there is one or more B<Result> blocks. B<Result>
blocks define how to handle the values returned from the query. They define
which column holds which value and how to dispatch that value to the daemon.
Multiple B<Result> blocks may be used to extract multiple values from a single
query.

=over 4

=item B<Statement> I<sql query statement>

Specify the I<sql query statement> which the plugin should execute. The string
may contain the tokens B<$1>, B<$2>, etc. which are used to reference the
first, second, etc. parameter. The value of the parameters is specified by the
B<Param> configuration option - see below for details. To include a literal
B<$> character followed by a number, surround it with single quotes (B<'>).

Any SQL command which may return data (such as C<SELECT> or C<SHOW>) is
allowed. Note, however, that only a single command may be used. Semicolons are
allowed as long as a single non-empty command has been specified only.

The returned lines will be handled separately one after another.

=item B<Query> I<sql query statement>

This is a deprecated synonym for B<Statement>. It will be removed in version 5
of collectd.

=item B<Param> I<hostname>|I<database>|I<username>|I<interval>

Specify the parameters which should be passed to the SQL query. The parameters
are referred to in the SQL query as B<$1>, B<$2>, etc. in the same order as
they appear in the configuration file. The value of the parameter is
determined depending on the value of the B<Param> option as follows:

=over 4

=item I<hostname>

The configured hostname of the database connection. If a UNIX domain socket is
used, the parameter expands to "localhost".

=item I<database>

The name of the database of the current connection.

=item I<username>

The username used to connect to the database.

=item I<interval>

The interval collectd is using (as specified by the B<Interval> option).

=back

Please note that parameters are only supported by PostgreSQL's protocol
version 3 and above which was introduced in version 7.4 of PostgreSQL.

=item B<Type> I<type>

The I<type> name to be used when dispatching the values. The type describes
how to handle the data and where to store it. See L<types.db(5)> for more
details on types and their configuration. The number and type of values (as
selected by the B<ValuesFrom> option) has to match the type of the given name.

This option is required inside a B<Result> block.

=item B<InstancePrefix> I<prefix>

=item B<InstancesFrom> I<column0> [I<column1> ...]

Specify how to create the "TypeInstance" for each data set (i.E<nbsp>e. line).
B<InstancePrefix> defines a static prefix that will be prepended to all type
instances. B<InstancesFrom> defines the column names whose values will be used
to create the type instance. Multiple values will be joined together using the
hyphen (C<->) as separation character.

The plugin itself does not check whether or not all built instances are
different. It is your responsibility to assure that each is unique.

Both options are optional. If none is specified, the type instance will be
empty.

=item B<ValuesFrom> I<column0> [I<column1> ...]

Names the columns whose content is used as the actual data for the data sets
that are dispatched to the daemon. How many such columns you need is
determined by the B<Type> setting as explained above. If you specify too many
or not enough columns, the plugin will complain about that and no data will be
submitted to the daemon.

The actual data type, as seen by PostgreSQL, is not that important as long as
it represents numbers. The plugin will automatically cast the values to the
right type if it know how to do that. For that, it uses the L<strtoll(3)> and
L<strtod(3)> functions, so anything supported by those functions is supported
by the plugin as well.

This option is required inside a B<Result> block and may be specified multiple
times. If multiple B<ValuesFrom> options are specified, the columns are read
in the given order.

=item B<Column> I<type> [I<type instance>]

This is a deprecated alternative to a B<Result> block. It will be removed in
version 5 of collectd. It is equivalent to the following B<Result> block:

  <Result>
    Type I<type>
    InstancePrefix I<type instance>
    ValuesFrom I<name of the x. column>
  </Result>

The order of the B<Column> options defines which columns of the query result
should be used. The first option specifies the data found in the first column,
the second option that of the second column, and so on.

=item B<MinVersion> I<version>

=item B<MaxVersion> I<version>

Specify the minimum or maximum version of PostgreSQL that this query should be
used with. Some statistics might only be available with certain versions of
PostgreSQL. This allows you to specify multiple queries with the same name but
which apply to different versions, thus allowing you to use the same
configuration in a heterogeneous environment.

The I<version> has to be specified as the concatenation of the major, minor
and patch-level versions, each represented as two-decimal-digit numbers. For
example, version 8.2.3 will become 80203.

=item B<MinPGVersion> I<version>

=item B<MaxPGVersion> I<version>

These are deprecated synonyms for B<MinVersion> and B<MaxVersion>
respectively. They will be removed in version 5 of collectd.

=back

The following predefined queries are available (the definitions can be found
in the F<postgresql_default.conf> file which, by default, is available at
C<I<prefix>/share/collectd/>):

=over 4

=item B<backends>

This query collects the number of backends, i.E<nbsp>e. the number of
connected clients.

=item B<transactions>

This query collects the numbers of committed and rolled-back transactions of
the user tables.

=item B<queries>

This query collects the numbers of various table modifications (i.E<nbsp>e.
insertions, updates, deletions) of the user tables.

=item B<query_plans>

This query collects the numbers of various table scans and returned tuples of
the user tables.

=item B<table_states>

This query collects the numbers of live and dead rows in the user tables.

=item B<disk_io>

This query collects disk block access counts for user tables.

=item B<disk_usage>

This query collects the on-disk size of the database in bytes.

=back

The B<Database> block defines one PostgreSQL database for which to collect
statistics. It accepts a single mandatory argument which specifies the
database name. None of the other options are required. PostgreSQL will use
default values as documented in the section "CONNECTING TO A DATABASE" in the
L<psql(1)> manpage. However, be aware that those defaults may be influenced by
the user collectd is run as and special environment variables. See the manpage
for details.

=over 4

=item B<Host> I<hostname>

Specify the hostname or IP of the PostgreSQL server to connect to. If the
value begins with a slash, it is interpreted as the directory name in which to
look for the UNIX domain socket.

This option is also used to determine the hostname that is associated with a
collected data set. If it has been omitted or either begins with with a slash
or equals B<localhost> it will be replaced with the global hostname definition
of collectd. Any other value will be passed literally to collectd when
dispatching values. Also see the global B<Hostname> and B<FQDNLookup> options.

=item B<Port> I<port>

Specify the TCP port or the local UNIX domain socket file extension of the
server.

=item B<User> I<username>

Specify the username to be used when connecting to the server.

=item B<Password> I<password>

Specify the password to be used when connecting to the server.

=item B<SSLMode> I<disable>|I<allow>|I<prefer>|I<require>

Specify whether to use an SSL connection when contacting the server. The
following modes are supported:

=over 4

=item I<disable>

Do not use SSL at all.

=item I<allow>

First, try to connect without using SSL. If that fails, try using SSL.

=item I<prefer> (default)

First, try to connect using SSL. If that fails, try without using SSL.

=item I<require>

Use SSL only.

=back

=item B<KRBSrvName> I<kerberos_service_name>

Specify the Kerberos service name to use when authenticating with Kerberos 5
or GSSAPI. See the sections "Kerberos authentication" and "GSSAPI" of the
B<PostgreSQL Documentation> for details.

=item B<Service> I<service_name>

Specify the PostgreSQL service name to use for additional parameters. That
service has to be defined in F<pg_service.conf> and holds additional
connection parameters. See the section "The Connection Service File" in the
B<PostgreSQL Documentation> for details.

=item B<Query> I<query>

Specify a I<query> which should be executed for the database connection. This
may be any of the predefined or user-defined queries. If no such option is
given, it defaults to "backends", "transactions", "queries", "query_plans",
"table_states", "disk_io" and "disk_usage". Else, the specified queries are
used only.

=back

=head2 Plugin C<powerdns>

The C<powerdns> plugin queries statistics from an authoritative PowerDNS
nameserver and/or a PowerDNS recursor. Since both offer a wide variety of
values, many of which are probably meaningless to most users, but may be useful
for some. So you may chose which values to collect, but if you don't, some
reasonable defaults will be collected.

  <Plugin "powerdns">
    <Server "server_name">
      Collect "latency"
      Collect "udp-answers" "udp-queries"
      Socket "/var/run/pdns.controlsocket"
    </Server>
    <Recursor "recursor_name">
      Collect "questions"
      Collect "cache-hits" "cache-misses"
      Socket "/var/run/pdns_recursor.controlsocket"
    </Recursor>
    LocalSocket "/opt/collectd/var/run/collectd-powerdns"
  </Plugin>

=over 4

=item B<Server> and B<Recursor> block

The B<Server> block defines one authoritative server to query, the B<Recursor>
does the same for an recursing server. The possible options in both blocks are
the same, though. The argument defines a name for the serverE<nbsp>/ recursor
and is required.

=over 4

=item B<Collect> I<Field>

Using the B<Collect> statement you can select which values to collect. Here,
you specify the name of the values as used by the PowerDNS servers, e.E<nbsp>g.
C<dlg-only-drops>, C<answers10-100>.

The method of getting the values differs for B<Server> and B<Recursor> blocks:
When querying the server a C<SHOW *> command is issued in any case, because
that's the only way of getting multiple values out of the server at once.
collectd then picks out the values you have selected. When querying the
recursor, a command is generated to query exactly these values. So if you
specify invalid fields when querying the recursor, a syntax error may be
returned by the daemon and collectd may not collect any values at all.

If no B<Collect> statement is given, the following B<Server> values will be
collected:

=over 4

=item latency

=item packetcache-hit

=item packetcache-miss

=item packetcache-size

=item query-cache-hit

=item query-cache-miss

=item recursing-answers

=item recursing-questions

=item tcp-answers

=item tcp-queries

=item udp-answers

=item udp-queries

=back

The following B<Recursor> values will be collected by default:

=over 4

=item noerror-answers

=item nxdomain-answers

=item servfail-answers

=item sys-msec

=item user-msec

=item qa-latency

=item cache-entries

=item cache-hits

=item cache-misses

=item questions

=back

Please note that up to that point collectd doesn't know what values are
available on the server and values that are added do not need a change of the
mechanism so far. However, the values must be mapped to collectd's naming
scheme, which is done using a lookup table that lists all known values. If
values are added in the future and collectd does not know about them, you will
get an error much like this:

  powerdns plugin: submit: Not found in lookup table: foobar = 42

In this case please file a bug report with the collectd team.

=item B<Socket> I<Path>

Configures the path to the UNIX domain socket to be used when connecting to the
daemon. By default C<${localstatedir}/run/pdns.controlsocket> will be used for
an authoritative server and C<${localstatedir}/run/pdns_recursor.controlsocket>
will be used for the recursor.

=back

=item B<LocalSocket> I<Path>

Querying the recursor is done using UDP. When using UDP over UNIX domain
sockets, the client socket needs a name in the file system, too. You can set
this local name to I<Path> using the B<LocalSocket> option. The default is
C<I<prefix>/var/run/collectd-powerdns>.

=back

=head2 Plugin C<processes>

=over 4

=item B<Process> I<Name>

Select more detailed statistics of processes matching this name. The statistics
collected for these selected processes are size of the resident segment size
(RSS), user- and system-time used, number of processes and number of threads,
and minor and major pagefaults.

=item B<ProcessMatch> I<name> I<regex>

Similar to the B<Process> option this allows to select more detailed
statistics of processes matching the specified I<regex> (see L<regex(7)> for
details). The statistics of all matching processes are summed up and
dispatched to the daemon using the specified I<name> as an identifier. This
allows to "group" several processes together. I<name> must not contain
slashes.

=back

=head2 Plugin C<protocols>

Collects a lot of information about various network protocols, such as I<IP>,
I<TCP>, I<UDP>, etc.

Available configuration options:

=over 4

=item B<Value> I<Selector>

Selects whether or not to select a specific value. The string being matched is
of the form "I<Protocol>:I<ValueName>", where I<Protocol> will be used as the
plugin instance and I<ValueName> will be used as type instance. An example of
the string being used would be C<Tcp:RetransSegs>.

You can use regular expressions to match a large number of values with just one
configuration option. To select all "extended" I<TCP> values, you could use the
following statement:

  Value "/^TcpExt:/"

Whether only matched values are selected or all matched values are ignored
depends on the B<IgnoreSelected>. By default, only matched values are selected.
If no value is configured at all, all values will be selected.

=item B<IgnoreSelected> B<true>|B<false>

If set to B<true>, inverts the selection made by B<Value>, i.E<nbsp>e. all
matching values will be ignored.

=back

=head2 Plugin C<rrdcached>

The C<rrdcached> plugin uses the RRDTool accelerator daemon, L<rrdcached(1)>,
to store values to RRD files in an efficient manner. The combination of the
C<rrdcached> B<plugin> and the C<rrdcached> B<daemon> is very similar to the
way the C<rrdtool> plugin works (see below). The added abstraction layer
provides a number of benefits, though: Because the cache is not within
C<collectd> anymore, it does not need to be flushed when C<collectd> is to be
restarted. This results in much shorter (if any) gaps in graphs, especially
under heavy load. Also, the C<rrdtool> command line utility is aware of the
daemon so that it can flush values to disk automatically when needed. This
allows to integrate automated flushing of values into graphing solutions much
more easily.

There are disadvantages, though: The daemon may reside on a different host, so
it may not be possible for C<collectd> to create the appropriate RRD files
anymore. And even if C<rrdcached> runs on the same host, it may run in a
different base directory, so relative paths may do weird stuff if you're not
careful.

So the B<recommended configuration> is to let C<collectd> and C<rrdcached> run
on the same host, communicating via a UNIX domain socket. The B<DataDir>
setting should be set to an absolute path, so that a changed base directory
does not result in RRD files being createdE<nbsp>/ expected in the wrong place.

=over 4

=item B<DaemonAddress> I<Address>

Address of the daemon as understood by the C<rrdc_connect> function of the RRD
library. See L<rrdcached(1)> for details. Example:

  <Plugin "rrdcached">
    DaemonAddress "unix:/var/run/rrdcached.sock"
  </Plugin>

=item B<DataDir> I<Directory>

Set the base directory in which the RRD files reside. If this is a relative
path, it is relative to the working base directory of the C<rrdcached> daemon!
Use of an absolute path is recommended.

=item B<CreateFiles> B<true>|B<false>

Enables or disables the creation of RRD files. If the daemon is not running
locally, or B<DataDir> is set to a relative path, this will not work as
expected. Default is B<true>.

=back

=head2 Plugin C<rrdtool>

You can use the settings B<StepSize>, B<HeartBeat>, B<RRARows>, and B<XFF> to
fine-tune your RRD-files. Please read L<rrdcreate(1)> if you encounter problems
using these settings. If you don't want to dive into the depths of RRDTool, you
can safely ignore these settings.

=over 4

=item B<DataDir> I<Directory>

Set the directory to store RRD-files under. Per default RRD-files are generated
beneath the daemon's working directory, i.E<nbsp>e. the B<BaseDir>.

=item B<StepSize> I<Seconds>

B<Force> the stepsize of newly created RRD-files. Ideally (and per default)
this setting is unset and the stepsize is set to the interval in which the data
is collected. Do not use this option unless you absolutely have to for some
reason. Setting this option may cause problems with the C<snmp plugin>, the
C<exec plugin> or when the daemon is set up to receive data from other hosts.

=item B<HeartBeat> I<Seconds>

B<Force> the heartbeat of newly created RRD-files. This setting should be unset
in which case the heartbeat is set to twice the B<StepSize> which should equal
the interval in which data is collected. Do not set this option unless you have
a very good reason to do so.

=item B<RRARows> I<NumRows>

The C<rrdtool plugin> calculates the number of PDPs per CDP based on the
B<StepSize>, this setting and a timespan. This plugin creates RRD-files with
three times five RRAs, i. e. five RRAs with the CFs B<MIN>, B<AVERAGE>, and
B<MAX>. The five RRAs are optimized for graphs covering one hour, one day, one
week, one month, and one year.

So for each timespan, it calculates how many PDPs need to be consolidated into
one CDP by calculating:
  number of PDPs = timespan / (stepsize * rrarows)

Bottom line is, set this no smaller than the width of you graphs in pixels. The
default is 1200.

=item B<RRATimespan> I<Seconds>

Adds an RRA-timespan, given in seconds. Use this option multiple times to have
more then one RRA. If this option is never used, the built-in default of (3600,
86400, 604800, 2678400, 31622400) is used.

For more information on how RRA-sizes are calculated see B<RRARows> above.

=item B<XFF> I<Factor>

Set the "XFiles Factor". The default is 0.1. If unsure, don't set this option.

=item B<CacheFlush> I<Seconds>

When the C<rrdtool> plugin uses a cache (by setting B<CacheTimeout>, see below)
it writes all values for a certain RRD-file if the oldest value is older than
(or equal to) the number of seconds specified. If some RRD-file is not updated
anymore for some reason (the computer was shut down, the network is broken,
etc.) some values may still be in the cache. If B<CacheFlush> is set, then the
entire cache is searched for entries older than B<CacheTimeout> seconds and
written to disk every I<Seconds> seconds. Since this is kind of expensive and
does nothing under normal circumstances, this value should not be too small.
900 seconds might be a good value, though setting this to 7200 seconds doesn't
normally do much harm either.

=item B<CacheTimeout> I<Seconds>

If this option is set to a value greater than zero, the C<rrdtool plugin> will
save values in a cache, as described above. Writing multiple values at once
reduces IO-operations and thus lessens the load produced by updating the files.
The trade off is that the graphs kind of "drag behind" and that more memory is
used.

=item B<WritesPerSecond> I<Updates>

When collecting many statistics with collectd and the C<rrdtool> plugin, you
will run serious performance problems. The B<CacheFlush> setting and the
internal update queue assert that collectd continues to work just fine even
under heavy load, but the system may become very unresponsive and slow. This is
a problem especially if you create graphs from the RRD files on the same
machine, for example using the C<graph.cgi> script included in the
C<contrib/collection3/> directory.

This setting is designed for very large setups. Setting this option to a value
between 25 and 80 updates per second, depending on your hardware, will leave
the server responsive enough to draw graphs even while all the cached values
are written to disk. Flushed values, i.E<nbsp>e. values that are forced to disk
by the B<FLUSH> command, are B<not> effected by this limit. They are still
written as fast as possible, so that web frontends have up to date data when
generating graphs.

For example: If you have 100,000 RRD files and set B<WritesPerSecond> to 30
updates per second, writing all values to disk will take approximately
56E<nbsp>minutes. Together with the flushing ability that's integrated into
"collection3" you'll end up with a responsive and fast system, up to date
graphs and basically a "backup" of your values every hour.

=back

=head2 Plugin C<sensors>

The C<sensors plugin> uses B<lm_sensors> to retrieve sensor-values. This means
that all the needed modules have to be loaded and lm_sensors has to be
configured (most likely by editing F</etc/sensors.conf>. Read
L<sensors.conf(5)> for details.

The B<lm_sensors> homepage can be found at
L<http://secure.netroedge.com/~lm78/>.

=over 4

=item B<Sensor> I<chip-bus-address/type-feature>

Selects the name of the sensor which you want to collect or ignore, depending
on the B<IgnoreSelected> below. For example, the option "B<Sensor>
I<it8712-isa-0290/voltage-in1>" will cause collectd to gather data for the
voltage sensor I<in1> of the I<it8712> on the isa bus at the address 0290.

=item B<IgnoreSelected> I<true>|I<false>

If no configuration if given, the B<sensors>-plugin will collect data from all
sensors. This may not be practical, especially for uninteresting sensors.
Thus, you can use the B<Sensor>-option to pick the sensors you're interested
in. Sometimes, however, it's easier/preferred to collect all sensors I<except> a
few ones. This option enables you to do that: By setting B<IgnoreSelected> to
I<true> the effect of B<Sensor> is inverted: All selected sensors are ignored
and all other sensors are collected.

=back

=head2 Plugin C<snmp>

Since the configuration of the C<snmp plugin> is a little more complicated than
other plugins, its documentation has been moved to an own manpage,
L<collectd-snmp(5)>. Please see there for details.

=head2 Plugin C<syslog>

=over 4

=item B<LogLevel> B<debug|info|notice|warning|err>

Sets the log-level. If, for example, set to B<notice>, then all events with
severity B<notice>, B<warning>, or B<err> will be submitted to the
syslog-daemon.

Please note that B<debug> is only available if collectd has been compiled with
debugging support.

=back

=head2 Plugin C<table>

The C<table plugin> provides generic means to parse tabular data and dispatch
user specified values. Values are selected based on column numbers. For
example, this plugin may be used to get values from the Linux L<proc(5)>
filesystem or CSV (comma separated values) files.

  <Plugin table>
    <Table "/proc/slabinfo">
      Instance "slabinfo"
      Separator " "
      <Result>
        Type gauge
        InstancePrefix "active_objs"
        InstancesFrom 0
        ValuesFrom 1
      </Result>
      <Result>
        Type gauge
        InstancePrefix "objperslab"
        InstancesFrom 0
        ValuesFrom 4
      </Result>
    </Table>
  </Plugin>

The configuration consists of one or more B<Table> blocks, each of which
configures one file to parse. Within each B<Table> block, there are one or
more B<Result> blocks, which configure which data to select and how to
interpret it.

The following options are available inside a B<Table> block:

=over 4

=item B<Instance> I<instance>

If specified, I<instance> is used as the plugin instance. So, in the above
example, the plugin name C<table-slabinfo> would be used. If omitted, the
filename of the table is used instead, with all special characters replaced
with an underscore (C<_>).

=item B<Separator> I<string>

Any character of I<string> is interpreted as a delimiter between the different
columns of the table. A sequence of two or more contiguous delimiters in the
table is considered to be a single delimiter, i.E<nbsp>e. there cannot be any
empty columns. The plugin uses the L<strtok_r(3)> function to parse the lines
of a table - see its documentation for more details. This option is mandatory.

A horizontal tab, newline and carriage return may be specified by C<\\t>,
C<\\n> and C<\\r> respectively. Please note that the double backslashes are
required because of collectd's config parsing.

=back

The following options are available inside a B<Result> block:

=over 4

=item B<Type> I<type>

Sets the type used to dispatch the values to the daemon. Detailed information
about types and their configuration can be found in L<types.db(5)>. This
option is mandatory.

=item B<InstancePrefix> I<prefix>

If specified, prepend I<prefix> to the type instance. If omitted, only the
B<InstancesFrom> option is considered for the type instance.

=item B<InstancesFrom> I<column0> [I<column1> ...]

If specified, the content of the given columns (identified by the column
number starting at zero) will be used to create the type instance for each
row. Multiple values (and the instance prefix) will be joined together with
dashes (I<->) as separation character. If omitted, only the B<InstancePrefix>
option is considered for the type instance.

The plugin itself does not check whether or not all built instances are
different. It’s your responsibility to assure that each is unique. This is
especially true, if you do not specify B<InstancesFrom>: B<You> have to make
sure that the table only contains one row.

If neither B<InstancePrefix> nor B<InstancesFrom> is given, the type instance
will be empty.

=item B<ValuesFrom> I<column0> [I<column1> ...]

Specifies the columns (identified by the column numbers starting at zero)
whose content is used as the actual data for the data sets that are dispatched
to the daemon. How many such columns you need is determined by the B<Type>
setting above. If you specify too many or not enough columns, the plugin will
complain about that and no data will be submitted to the daemon. The plugin
uses L<strtoll(3)> and L<strtod(3)> to parse counter and gauge values
respectively, so anything supported by those functions is supported by the
plugin as well. This option is mandatory.

=back

=head2 Plugin C<tail>

The C<tail plugin> follows logfiles, just like L<tail(1)> does, parses
each line and dispatches found values. What is matched can be configured by the
user using (extended) regular expressions, as described in L<regex(7)>.

  <Plugin "tail">
    <File "/var/log/exim4/mainlog">
      Instance "exim"
      <Match>
        Regex "S=([1-9][0-9]*)"
        DSType "CounterAdd"
        Type "ipt_bytes"
        Instance "total"
      </Match>
      <Match>
        Regex "\\<R=local_user\\>"
        DSType "CounterInc"
        Type "counter"
        Instance "local_user"
      </Match>
    </File>
  </Plugin>

The config consists of one or more B<File> blocks, each of which configures one
logfile to parse. Within each B<File> block, there are one or more B<Match>
blocks, which configure a regular expression to search for.

The B<Instance> option in the B<File> block may be used to set the plugin
instance. So in the above example the plugin name C<tail-foo> would be used.
This plugin instance is for all B<Match> blocks that B<follow> it, until the
next B<Instance> option. This way you can extract several plugin instances from
one logfile, handy when parsing syslog and the like.

Each B<Match> block has the following options to describe how the match should
be performed:

=over 4

=item B<Regex> I<regex>

Sets the regular expression to use for matching against a line. The first
subexpression has to match something that can be turned into a number by
L<strtoll(3)> or L<strtod(3)>, depending on the value of C<CounterAdd>, see
below. Because B<extended> regular expressions are used, you do not need to use
backslashes for subexpressions! If in doubt, please consult L<regex(7)>. Due to
collectd's config parsing you need to escape backslashes, though. So if you
want to match literal parentheses you need to do the following:

  Regex "SPAM \\(Score: (-?[0-9]+\\.[0-9]+)\\)"

=item B<DSType> I<Type>

Sets how the values are cumulated. I<Type> is one of:

=over 4

=item B<GaugeAverage>

Calculate the average.

=item B<GaugeMin>

Use the smallest number only.

=item B<GaugeMax>

Use the greatest number only.

=item B<GaugeLast>

Use the last number found.

=item B<CounterSet>

The matched number is a counter. Simply sets the internal counter to this
value.

=item B<CounterAdd>

Add the matched value to the internal counter.

=item B<CounterInc>

Increase the internal counter by one. This B<DSType> is the only one that does
not use the matched subexpression, but simply counts the number of matched
lines. Thus, you may use a regular expression without submatch in this case.

=back

As you'd expect the B<Gauge*> types interpret the submatch as a floating point
number, using L<strtod(3)>. The B<CounterSet> and B<CounterAdd> interpret the
submatch as an integer using L<strtoll(3)>. B<CounterInc> does not use the
submatch at all and it may be omitted in this case.

=item B<Type> I<Type>

Sets the type used to dispatch this value. Detailed information about types and
their configuration can be found in L<types.db(5)>.

=item B<Instance> I<TypeInstance>

This optional setting sets the type instance to use.

=back

<<<<<<< HEAD
=head2 Plugin C<teamspeak2>

The C<teamspeak2 plugin> connects to the query port of a teamspeak2 server and
polls interesting global and virtual server data. The plugin can query only one
physical server but unlimited virtual servers. You can use the following
options to configure it:

=over 4

=item B<Host> I<hostname/ip>

The hostname or ip which identifies the physical server.
Default: 127.0.0.1

=item B<Port> I<port>

The query port of the physical server. This needs to be a string.
Default: "51234"

=item B<Server> I<port>

This option has to be added once for every virtual server the plugin should
query. If you want to query the virtual server on port 8767 this is what the
option would look like:

  Server "8767"

This option, although numeric, needs to be a string, i.E<nbsp>e. you B<must>
use quotes around it! If no such statement is given only global information
will be collected.

=back

=head2 Plugin C<ted>

The I<TED> plugin connects to a device of "The Energy Detective", a device to
measure power consumption. These devices are usually connected to a serial
(RS232) or USB port. The plugin opens a configured device and tries to read the
current energy readings. For more information on TED, visit
L<http://www.theenergydetective.com/>.

Available configuration options:

=over 4

=item B<Device> I<Path>

Path to the device on which TED is connected. collectd will need read and write
permissions on that file.

Default: B</dev/ttyUSB0>

=item B<Retries> I<Num>

Apparently reading from TED is not that reliable. You can therefore configure a
number of retries here. You only configure the I<retries> here, to if you
specify zero, one reading will be performed (but no retries if that fails); if
you specify three, a maximum of four readings are performed. Negative values
are illegal.

Default: B<0>

=back

=======
>>>>>>> 452a77a5
=head2 Plugin C<tcpconns>

The C<tcpconns plugin> counts the number of currently established TCP
connections based on the local port and/or the remote port. Since there may be
a lot of connections the default if to count all connections with a local port,
for which a listening socket is opened. You can use the following options to
fine-tune the ports you are interested in:

=over 4

=item B<ListeningPorts> I<true>|I<false>

If this option is set to I<true>, statistics for all local ports for which a
listening socket exists are collected. The default depends on B<LocalPort> and
B<RemotePort> (see below): If no port at all is specifically selected, the
default is to collect listening ports. If specific ports (no matter if local or
remote ports) are selected, this option defaults to I<false>, i.E<nbsp>e. only
the selected ports will be collected unless this option is set to I<true>
specifically.

=item B<LocalPort> I<Port>

Count the connections to a specific local port. This can be used to see how
many connections are handled by a specific daemon, e.E<nbsp>g. the mailserver.
You have to specify the port in numeric form, so for the mailserver example
you'd need to set B<25>.

=item B<RemotePort> I<Port>

Count the connections to a specific remote port. This is useful to see how
much a remote service is used. This is most useful if you want to know how many
connections a local service has opened to remote services, e.E<nbsp>g. how many
connections a mail server or news server has to other mail or news servers, or
how many connections a web proxy holds to web servers. You have to give the
port in numeric form.

=back

=head2 Plugin C<teamspeak2>

The C<teamspeak2 plugin> connects to the query port of a teamspeak2 server and
polls interesting global and virtual server data. The plugin can query only one
physical server but unlimited virtual servers. You can use the following
options to configure it:

=over 4

=item B<Host> I<hostname/ip>

The hostname or ip which identifies the physical server.
Default: 127.0.0.1

=item B<Port> I<port>

The query port of the physical server. This needs to be a string.
Default: "51234"

=item B<Server> I<port>

This option has to be added once for every virtual server the plugin should
query. If you want to query the virtual server on port 8767 this is what the
option would look like:

  Server "8767"

This option, although numeric, needs to be a string, i.E<nbsp>e. you B<must>
use quotes around it! If no such statement is given only global information
will be collected.

=back

=head2 Plugin C<thermal>

=over 4

=item B<ForceUseProcfs> I<true>|I<false>

By default, the C<thermal> plugin tries to read the statistics from the Linux
C<sysfs> interface. If that is not available, the plugin falls back to the
C<procfs> interface. By setting this option to I<true>, you can force the
plugin to use the latter. This option defaults to I<false>.

=item B<Device> I<Device>

Selects the name of the thermal device that you want to collect or ignore,
depending on the value of the B<IgnoreSelected> option. This option may be
used multiple times to specify a list of devices.

=item B<IgnoreSelected> I<true>|I<false>

Invert the selection: If set to true, all devices B<except> the ones that
match the device names specified by the B<Device> option are collected. By
default only selected devices are collected if a selection is made. If no
selection is configured at all, B<all> devices are selected.

=back

=head2 Plugin C<unixsock>

=over 4

=item B<SocketFile> I<Path>

Sets the socket-file which is to be created.

=item B<SocketGroup> I<Group>

If running as root change the group of the UNIX-socket after it has been
created. Defaults to B<collectd>.

=item B<SocketPerms> I<Permissions>

Change the file permissions of the UNIX-socket after it has been created. The
permissions must be given as a numeric, octal value as you would pass to
L<chmod(1)>. Defaults to B<0770>.

=back

=head2 Plugin C<uuid>

This plugin, if loaded, causes the Hostname to be taken from the machine's
UUID. The UUID is a universally unique designation for the machine, usually
taken from the machine's BIOS. This is most useful if the machine is running in
a virtual environment such as Xen, in which case the UUID is preserved across
shutdowns and migration.

The following methods are used to find the machine's UUID, in order:

=over 4

=item

Check I</etc/uuid> (or I<UUIDFile>).

=item

Check for UUID from HAL (L<http://www.freedesktop.org/wiki/Software/hal>) if
present.

=item

Check for UUID from C<dmidecode> / SMBIOS.

=item

Check for UUID from Xen hypervisor.

=back

If no UUID can be found then the hostname is not modified.

=over 4

=item B<UUIDFile> I<Path>

Take the UUID from the given file (default I</etc/uuid>).

=back

=head2 Plugin C<vmem>

The C<vmem> plugin collects information about the usage of virtual memory.
Since the statistics provided by the Linux kernel are very detailed, they are
collected very detailed. However, to get all the details, you have to switch
them on manually. Most people just want an overview over, such as the number of
pages read from swap space.

=over 4

=item B<Verbose> B<true>|B<false>

Enables verbose collection of information. This will start collecting page
"actions", e.E<nbsp>g. page allocations, (de)activations, steals and so on.
Part of these statistics are collected on a "per zone" basis.

=back

=head2 Plugin C<vserver>

This plugin doesn't have any options. B<VServer> support is only available for
Linux. It cannot yet be found in a vanilla kernel, though. To make use of this
plugin you need a kernel that has B<VServer> support built in, i.E<nbsp>e. you
need to apply the patches and compile your own kernel, which will then provide
the F</proc/virtual> filesystem that is required by this plugin.

The B<VServer> homepage can be found at L<http://linux-vserver.org/>.

B<Note>: The traffic collected by this plugin accounts for the amount of
traffic passing a socket which might be a lot less than the actual on-wire
traffic (e.E<nbsp>g. due to headers and retransmission). If you want to
collect on-wire traffic you could, for example, use the logging facilities of
iptables to feed data for the guest IPs into the iptables plugin.

=head1 THRESHOLD CONFIGURATION

Starting with version C<4.3.0> collectd has support for B<monitoring>. By that
we mean that the values are not only stored or sent somewhere, but that they
are judged and, if a problem is recognized, acted upon. The only action
collectd takes itself is to generate and dispatch a "notification". Plugins can
register to receive notifications and perform appropriate further actions.

Since systems and what you expect them to do differ a lot, you can configure
B<thresholds> for your values freely. This gives you a lot of flexibility but
also a lot of responsibility.

Every time a value is out of range a notification is dispatched. This means
that the idle percentage of your CPU needs to be less then the configured
threshold only once for a notification to be generated. There's no such thing
as a moving average or similar - at least not now.

Also, all values that match a threshold are considered to be relevant or
"interesting". As a consequence collectd will issue a notification if they are
not received for twice the last timeout of the values. If, for example, some
hosts sends it's CPU statistics to the server every 60 seconds, a notification
will be dispatched after about 120 seconds. It may take a little longer because
the timeout is checked only once each B<Interval> on the server.

When a value comes within range again or is received after it was missing, an
"OKAY-notification" is dispatched.

Here is a configuration example to get you started. Read below for more
information.

 <Threshold>
   <Type "foo">
     WarningMin    0.00
     WarningMax 1000.00
     FailureMin    0.00
     FailureMax 1200.00
     Invert false
     Instance "bar"
   </Type>

   <Plugin "interface">
     Instance "eth0"
     <Type "if_octets">
       FailureMax 10000000
       DataSource "rx"
     </Type>
   </Plugin>

   <Host "hostname">
     <Type "cpu">
       Instance "idle"
       FailureMin 10
     </Type>

     <Plugin "memory">
       <Type "memory">
         Instance "cached"
         WarningMin 100000000
       </Type>
     </Plugin>
   </Host>
 </Threshold>

There are basically two types of configuration statements: The C<Host>,
C<Plugin>, and C<Type> blocks select the value for which a threshold should be
configured. The C<Plugin> and C<Type> blocks may be specified further using the
C<Instance> option. You can combine the block by nesting the blocks, though
they must be nested in the above order, i.E<nbsp>e. C<Host> may contain either
C<Plugin> and C<Type> blocks, C<Plugin> may only contain C<Type> blocks and
C<Type> may not contain other blocks. If multiple blocks apply to the same
value the most specific block is used.

The other statements specify the threshold to configure. They B<must> be
included in a C<Type> block. Currently the following statements are recognized:

=over 4

=item B<FailureMax> I<Value>

=item B<WarningMax> I<Value>

Sets the upper bound of acceptable values. If unset defaults to positive
infinity. If a value is greater than B<FailureMax> a B<FAILURE> notification
will be created. If the value is greater than B<WarningMax> but less than (or
equal to) B<FailureMax> a B<WARNING> notification will be created.

=item B<FailureMin> I<Value>

=item B<WarningMin> I<Value>

Sets the lower bound of acceptable values. If unset defaults to negative
infinity. If a value is less than B<FailureMin> a B<FAILURE> notification will
be created. If the value is less than B<WarningMin> but greater than (or equal
to) B<FailureMin> a B<WARNING> notification will be created.

=item B<DataSource> I<DSName>

Some data sets have more than one "data source". Interesting examples are the
C<if_octets> data set, which has received (C<rx>) and sent (C<tx>) bytes and
the C<disk_ops> data set, which holds C<read> and C<write> operations. The
system load data set, C<load>, even has three data sources: C<shortterm>,
C<midterm>, and C<longterm>.

Normally, all data sources are checked against a configured threshold. If this
is undesirable, or if you want to specify different limits for each data
source, you can use the B<DataSource> option to have a threshold apply only to
one data source.

=item B<Invert> B<true>|B<false>

If set to B<true> the range of acceptable values is inverted, i.E<nbsp>e.
values between B<FailureMin> and B<FailureMax> (B<WarningMin> and
B<WarningMax>) are not okay. Defaults to B<false>.

=item B<Persist> B<true>|B<false>

Sets how often notifications are generated. If set to B<true> one notification
will be generated for each value that is out of the acceptable range. If set to
B<false> (the default) then a notification is only generated if a value is out
of range but the previous value was okay.

This applies to missing values, too: If set to B<true> a notification about a
missing value is generated once every B<Interval> seconds. If set to B<false>
only one such notification is generated until the value appears again.

=back

=head1 FILTER CONFIGURATION

Starting with collectd 4.6 there is a powerful filtering infrastructure
implemented in the daemon. The concept has mostly been copied from
I<ip_tables>, the packet filter infrastructure for Linux. We'll use a similar
terminology, so that users that are familiar with iptables feel right at home.

=head2 Terminology

The following are the terms used in the remainder of the filter configuration
documentation. For an ASCII-art schema of the mechanism, see
L<"General structure"> below.

=over 4

=item B<Match>

A I<match> is a criteria to select specific values. Examples are, of course, the
name of the value or it's current value.

Matches are implemented in plugins which you have to load prior to using the
match. The name of such plugins starts with the "match_" prefix.

=item B<Target>

A I<target> is some action that is to be performed with data. Such actions
could, for example, be to change part of the value's identifier or to ignore
the value completely.

Some of these targets are built into the daemon, see L<"Built-in targets">
below. Other targets are implemented in plugins which you have to load prior to
using the target. The name of such plugins starts with the "target_" prefix.

=item B<Rule>

The combination of any number of matches and at least one target is called a
I<rule>. The target actions will be performed for all values for which B<all>
matches apply. If the rule does not have any matches associated with it, the
target action will be performed for all values.

=item B<Chain>

A I<chain> is a list of rules and possibly default targets. The rules are tried
in order and if one matches, the associated target will be called. If a value
is handled by a rule, it depends on the target whether or not any subsequent
rules are considered or if traversal of the chain is aborted, see
L<"Flow control"> below. After all rules have been checked, the default targets
will be executed.

=back

=head2 General structure

The following shows the resulting structure:

 +---------+
 ! Chain   !
 +---------+
      !
      V
 +---------+  +---------+  +---------+  +---------+
 ! Rule    !->! Match   !->! Match   !->! Target  !
 +---------+  +---------+  +---------+  +---------+
      !
      V
 +---------+  +---------+  +---------+
 ! Rule    !->! Target  !->! Target  !
 +---------+  +---------+  +---------+
      !
      V
      :
      :
      !
      V
 +---------+  +---------+  +---------+
 ! Rule    !->! Match   !->! Target  !
 +---------+  +---------+  +---------+
      !
      V
 +---------+
 ! Default !
 ! Target  !
 +---------+

=head2 Flow control

There are four ways to control which way a value takes through the filter
mechanism:

=over 4

=item B<jump>

The built-in B<jump> target can be used to "call" another chain, i.E<nbsp>e.
process the value with another chain. When the called chain finishes, usually
the next target or rule after the jump is executed.

=item B<stop>

The stop condition, signaled for example by the built-in target B<stop>, causes
all processing of the value to be stopped immediately.

=item B<return>

Causes processing in the current chain to be aborted, but processing of the
value generally will continue. This means that if the chain was called via
B<Jump>, the next target or rule after the jump will be executed. If the chain
was not called by another chain, control will be returned to the daemon and it
may pass the value to another chain.

=item B<continue>

Most targets will signal the B<continue> condition, meaning that processing
should continue normally. There is no special built-in target for this
condition.

=back

=head2 Synopsis

The configuration reflects this structure directly:

 PostCacheChain "PostCache"
 <Chain "PostCache">
   <Rule "ignore_mysql_show">
     <Match "regex">
       Plugin "^mysql$"
       Type "^mysql_command$"
       TypeInstance "^show_"
     </Match>
     <Target "stop">
     </Target>
   </Rule>
   <Target "write">
     Plugin "rrdtool"
   </Target>
 </Chain>

The above configuration example will ignore all values where the plugin field
is "mysql", the type is "mysql_command" and the type instance begins with
"show_". All other values will be sent to the C<rrdtool> write plugin via the
default target of the chain. Since this chain is run after the value has been
added to the cache, the MySQL C<show_*> command statistics will be available
via the C<unixsock> plugin.

=head2 List of configuration options

=over 4

=item B<PreCacheChain> I<ChainName>

=item B<PostCacheChain> I<ChainName>

Configure the name of the "pre-cache chain" and the "post-cache chain". The
argument is the name of a I<chain> that should be executed before and/or after
the values have been added to the cache.

To understand the implications, it's important you know what is going on inside
I<collectd>. The following diagram shows how values are passed from the
read-plugins to the write-plugins:

   +---------------+
   !  Read-Plugin  !
   +-------+-------+
           !
 + - - - - V - - - - +
 : +---------------+ :
 : !   Pre-Cache   ! :
 : !     Chain     ! :
 : +-------+-------+ :
 :         !         :
 :         V         :
 : +-------+-------+ :  +---------------+
 : !     Cache     !--->!  Value Cache  !
 : !     insert    ! :  +---+---+-------+
 : +-------+-------+ :      !   !
 :         !   ,------------'   !
 :         V   V     :          V
 : +-------+---+---+ :  +-------+-------+
 : !  Post-Cache   +--->! Write-Plugins !
 : !     Chain     ! :  +---------------+
 : +---------------+ :
 :                   :
 :  dispatch values  :
 + - - - - - - - - - +

After the values are passed from the "read" plugins to the dispatch functions,
the pre-cache chain is run first. The values are added to the internal cache
afterwards. The post-cache chain is run after the values have been added to the
cache. So why is it such a huge deal if chains are run before or after the
values have been added to this cache?

Targets that change the identifier of a value list should be executed before
the values are added to the cache, so that the name in the cache matches the
name that is used in the "write" plugins. The C<unixsock> plugin, too, uses
this cache to receive a list of all available values. If you change the
identifier after the value list has been added to the cache, this may easily
lead to confusion, but it's not forbidden of course.

The cache is also used to convert counter values to rates. These rates are, for
example, used by the C<value> match (see below). If you use the rate stored in
the cache B<before> the new value is added, you will use the old, B<previous>
rate. Write plugins may use this rate, too, see the C<csv> plugin, for example.
The C<unixsock> plugin uses these rates too, to implement the C<GETVAL>
command.

Last but not last, the B<stop> target makes a difference: If the pre-cache
chain returns the stop condition, the value will not be added to the cache and
the post-cache chain will not be run.

=item B<Chain> I<Name>

Adds a new chain with a certain name. This name can be used to refer to a
specific chain, for example to jump to it.

Within the B<Chain> block, there can be B<Rule> blocks and B<Target> blocks.

=item B<Rule> [I<Name>]

Adds a new rule to the current chain. The name of the rule is optional and
currently has no meaning for the daemon.

Within the B<Rule> block, there may be any number of B<Match> blocks and there
must be at least one B<Target> block.

=item B<Match> I<Name>

Adds a match to a B<Rule> block. The name specifies what kind of match should
be performed. Available matches depend on the plugins that have been loaded.

The arguments inside the B<Match> block are passed to the plugin implementing
the match, so which arguments are valid here depends on the plugin being used.
If you do not need any to pass any arguments to a match, you can use the
shorter syntax:

 Match "foobar"

Which is equivalent to:

 <Match "foobar">
 </Match>

=item B<Target> I<Name>

Add a target to a rule or a default target to a chain. The name specifies what
kind of target is to be added. Which targets are available depends on the
plugins being loaded.

The arguments inside the B<Target> block are passed to the plugin implementing
the target, so which arguments are valid here depends on the plugin being used.
If you do not need any to pass any arguments to a target, you can use the
shorter syntax:

 Target "stop"

This is the same as writing:

 <Target "stop">
 </Target>

=back

=head2 Built-in targets 

The following targets are built into the core daemon and therefore need no
plugins to be loaded:

=over 4

=item B<return>

Signals the "return" condition, see the L<"Flow control"> section above. This
causes the current chain to stop processing the value and returns control to
the calling chain. The calling chain will continue processing targets and rules
just after the B<jump> target (see below). This is very similar to the
B<RETURN> target of iptables, see L<iptables(8)>.

This target does not have any options.

Example:

 Target "return"

=item B<stop>

Signals the "stop" condition, see the L<"Flow control"> section above. This
causes processing of the value to be aborted immediately. This is similar to
the B<DROP> target of iptables, see L<iptables(8)>.

This target does not have any options.

Example:

 Target "stop"

=item B<write>

Sends the value to "write" plugins.

Available options:

=over 4

=item B<Plugin> I<Name>

Name of the write plugin to which the data should be sent. This option may be
given multiple times to send the data to more than one write plugin.

=back

If no plugin is explicitly specified, the values will be sent to all available
write plugins.

Example:

 <Target "write">
   Plugin "rrdtool"
 </Target>

=item B<jump>

Starts processing the rules of another chain, see L<"Flow control"> above. If
the end of that chain is reached, or a stop condition is encountered,
processing will continue right after the B<jump> target, i.E<nbsp>e. with the
next target or the next rule. This is similar to the B<-j> command line option
of iptables, see L<iptables(8)>.

Available options:

=over 4

=item B<Chain> I<Name>

Jumps to the chain I<Name>. This argument is required and may appear only once.

=back

Example:

 <Target "jump">
   Chain "foobar"
 </Target>

=back

=head2 Available matches

=over 4

=item B<regex>

Matches a value using regular expressions.

Available options:

=over 4

=item B<Host> I<Regex>

=item B<Plugin> I<Regex>

=item B<PluginInstance> I<Regex>

=item B<Type> I<Regex>

=item B<TypeInstance> I<Regex>

Match values where the given regular expressions match the various fields of
the identifier of a value. If multiple regular expressions are given, B<all>
regexen must match for a value to match.

=back

Example:

 <Match "regex">
   Host "customer[0-9]+"
   Plugin "^foobar$"
 </Match>

=item B<timediff>

Matches values that have a time which differs from the time on the server.

This match is mainly intended for servers that receive values over the
C<network> plugin and write them to disk using the C<rrdtool> plugin. RRDtool
is very sensitive to the timestamp used when updating the RRD files. In
particular, the time must be ever increasing. If a misbehaving client sends one
packet with a timestamp far in the future, all further packets with a correct
time will be ignored because of that one packet. What's worse, such corrupted
RRD files are hard to fix.

This match lets one match all values B<outside> a specified time range
(relative to the server's time), so you can use the B<stop> target (see below)
to ignore the value, for example.

Available options:

=over 4

=item B<Future> I<Seconds>

Matches all values that are I<ahead> of the server's time by I<Seconds> or more
seconds. Set to zero for no limit. Either B<Future> or B<Past> must be
non-zero.

=item B<Past> I<Seconds>

Matches all values that are I<behind> of the server's time by I<Seconds> or
more seconds. Set to zero for no limit. Either B<Future> or B<Past> must be
non-zero.

=back

Example:

 <Match "timediff">
   Future  300
   Past   3600
 </Match>

This example matches all values that are five minutes or more ahead of the
server or one hour (or more) lagging behind.

=item B<value>

Matches the actual value of data sources against given minimumE<nbsp>/ maximum
values. If a data-set consists of more than one data-source, all data-sources
must match the specified ranges for a positive match.

Available options:

=over 4

=item B<Min> I<Value>

Sets the smallest value which still results in a match. If unset, behaves like
negative infinity.

=item B<Max> I<Value>

Sets the largest value which still results in a match. If unset, behaves like
positive infinity.

=item B<Invert> B<true>|B<false>

Inverts the selection. If the B<Min> and B<Max> settings result in a match,
no-match is returned and vice versa. Please note that the B<Invert> setting
only effects how B<Min> and B<Max> are applied to a specific value. Especially
the B<DataSource> and B<Satisfy> settings (see below) are not inverted.

=item B<DataSource> I<DSName> [I<DSName> ...]

Select one or more of the data sources. If no data source is configured, all
data sources will be checked. If the type handled by the match does not have a
data source of the specified name(s), this will always result in no match
(independent of the B<Invert> setting).

=item B<Satisfy> B<Any>|B<All>

Specifies how checking with several data sources is performed. If set to
B<Any>, the match succeeds if one of the data sources is in the configured
range. If set to B<All> the match only succeeds if all data sources are within
the configured range. Default is B<All>.

Usually B<All> is used for positive matches, B<Any> is used for negative
matches. This means that with B<All> you usually check that all values are in a
"good" range, while with B<Any> you check if any value is within a "bad" range
(or outside the "good" range).

=back

Either B<Min> or B<Max>, but not both, may be unset.

Example:

 # Match all values smaller than or equal to 100. Matches only if all data
 # sources are below 100.
 <Match "value">
   Max 100
   Satisfy "All"
 </Match>
 
 # Match if the value of any data source is outside the range of 0 - 100.
 <Match "value">
   Min   0
   Max 100
   Invert true
   Satisfy "Any"
 </Match>

=back

=head2 Available targets

=over 4

=item B<notification>

Creates and dispatches a notification.

Available options:

=over 4

=item B<Message> I<String>

This required option sets the message of the notification. The following
placeholders will be replaced by an appropriate value:

=over 4

=item B<%{host}>

=item B<%{plugin}>

=item B<%{plugin_instance}>

=item B<%{type}>

=item B<%{type_instance}>

These placeholders are replaced by the identifier field of the same name.

=item B<%{ds:>I<name>B<}>

These placeholders are replaced by a (hopefully) human readable representation
of the current rate of this data source. If you changed the instance name
(using the B<set> or B<replace> targets, see below), it may not be possible to
convert counter values to rates.

=back

Please note that these placeholders are B<case sensitive>!

=item B<Severity> B<"FATAL">|B<"WARNING">|B<"OKAY">

Sets the severity of the message. If omitted, the severity B<"WARNING"> is
used.

=back

Example:

  <Target "notification">
    Message "Oops, the %{type_instance} temperature is currently %{ds:value}!"
    Severity "WARNING"
  </Target>

=item B<replace>

Replaces parts of the identifier using regular expressions.

Available options:

=over 4

=item B<Host> I<Regex> I<Replacement>

=item B<Plugin> I<Regex> I<Replacement>

=item B<PluginInstance> I<Regex> I<Replacement>

=item B<TypeInstance> I<Regex> I<Replacement>

Match the appropriate field with the given regular expression I<Regex>. If the
regular expression matches, that part that matches is replaced with
I<Replacement>. If multiple places of the input buffer match a given regular
expression, only the first occurrence will be replaced.

You can specify each option multiple times to use multiple regular expressions
one after another.

=back

Example:

 <Target "replace">
   # Replace "example.net" with "example.com"
   Host "\\<example.net\\>" "example.com"
 
   # Strip "www." from hostnames
   Host "\\<www\\." ""
 </Target>

=item B<set>

Sets part of the identifier of a value to a given string.

Available options:

=over 4

=item B<Host> I<String>

=item B<Plugin> I<String>

=item B<PluginInstance> I<String>

=item B<TypeInstance> I<String>

Set the appropriate field to the given string. The strings for plugin instance
and type instance may be empty, the strings for host and plugin may not be
empty. It's currently not possible to set the type of a value this way.

=back

Example:

 <Target "set">
   PluginInstance "coretemp"
   TypeInstance "core3"
 </Target>

=back

=head2 Backwards compatibility

If you use collectd with an old configuration, i.E<nbsp>e. one without a
B<Chain> block, it will behave as it used to. This is equivalent to the
following configuration:

 <Chain "PostCache">
   Target "write"
 </Chain>

If you specify a B<PostCacheChain>, the B<write> target will not be added
anywhere and you will have to make sure that it is called where appropriate. We
suggest to add the above snippet as default target to your "PostCache" chain.

=head2 Examples

Ignore all values, where the hostname does not contain a dot, i.E<nbsp>e. can't
be an FQDN.

 <Chain "PreCache">
   <Rule "no_fqdn">
     <Match "regex">
       Host "^[^\.]*$"
     </Match>
     Target "stop"
   </Rule>
   Target "write"
 </Chain>

=head1 SEE ALSO

L<collectd(1)>,
L<collectd-exec(5)>,
L<collectd-perl(5)>,
L<collectd-unixsock(5)>,
L<types.db(5)>,
L<hddtemp(8)>,
L<iptables(8)>,
L<kstat(3KSTAT)>,
L<mbmon(1)>,
L<psql(1)>,
L<regex(7)>,
L<rrdtool(1)>,
L<sensors(1)>

=head1 AUTHOR

Florian Forster E<lt>octo@verplant.orgE<gt>

=cut<|MERGE_RESOLUTION|>--- conflicted
+++ resolved
@@ -3035,7 +3035,6 @@
 
 =back
 
-<<<<<<< HEAD
 =head2 Plugin C<teamspeak2>
 
 The C<teamspeak2 plugin> connects to the query port of a teamspeak2 server and
@@ -3100,8 +3099,6 @@
 
 =back
 
-=======
->>>>>>> 452a77a5
 =head2 Plugin C<tcpconns>
 
 The C<tcpconns plugin> counts the number of currently established TCP
@@ -3137,39 +3134,6 @@
 connections a mail server or news server has to other mail or news servers, or
 how many connections a web proxy holds to web servers. You have to give the
 port in numeric form.
-
-=back
-
-=head2 Plugin C<teamspeak2>
-
-The C<teamspeak2 plugin> connects to the query port of a teamspeak2 server and
-polls interesting global and virtual server data. The plugin can query only one
-physical server but unlimited virtual servers. You can use the following
-options to configure it:
-
-=over 4
-
-=item B<Host> I<hostname/ip>
-
-The hostname or ip which identifies the physical server.
-Default: 127.0.0.1
-
-=item B<Port> I<port>
-
-The query port of the physical server. This needs to be a string.
-Default: "51234"
-
-=item B<Server> I<port>
-
-This option has to be added once for every virtual server the plugin should
-query. If you want to query the virtual server on port 8767 this is what the
-option would look like:
-
-  Server "8767"
-
-This option, although numeric, needs to be a string, i.E<nbsp>e. you B<must>
-use quotes around it! If no such statement is given only global information
-will be collected.
 
 =back
 
