/**
 * collectd - src/utils_latency.c
 * Copyright (C) 2013       Florian Forster
 *
 * Permission is hereby granted, free of charge, to any person obtaining a
 * copy of this software and associated documentation files (the "Software"),
 * to deal in the Software without restriction, including without limitation
 * the rights to use, copy, modify, merge, publish, distribute, sublicense,
 * and/or sell copies of the Software, and to permit persons to whom the
 * Software is furnished to do so, subject to the following conditions:
 *
 * The above copyright notice and this permission notice shall be included in
 * all copies or substantial portions of the Software.
 *
 * THE SOFTWARE IS PROVIDED "AS IS", WITHOUT WARRANTY OF ANY KIND, EXPRESS OR
 * IMPLIED, INCLUDING BUT NOT LIMITED TO THE WARRANTIES OF MERCHANTABILITY,
 * FITNESS FOR A PARTICULAR PURPOSE AND NONINFRINGEMENT. IN NO EVENT SHALL THE
 * AUTHORS OR COPYRIGHT HOLDERS BE LIABLE FOR ANY CLAIM, DAMAGES OR OTHER
 * LIABILITY, WHETHER IN AN ACTION OF CONTRACT, TORT OR OTHERWISE, ARISING
 * FROM, OUT OF OR IN CONNECTION WITH THE SOFTWARE OR THE USE OR OTHER
 * DEALINGS IN THE SOFTWARE.
 *
 * Authors:
 *   Florian Forster <ff at octo.it>
 **/

#include "collectd.h"

#include "common.h"
#include "plugin.h"
#include "utils_latency.h"

#include <limits.h>
#include <math.h>

#ifndef LLONG_MAX
#define LLONG_MAX 9223372036854775807LL
#endif

<<<<<<< HEAD
=======
#ifndef HISTOGRAM_NUM_BINS
#define HISTOGRAM_NUM_BINS 1000
#endif

>>>>>>> 79963d13
#ifndef HISTOGRAM_DEFAULT_BIN_WIDTH
/* 1048576 = 2^20 ^= 1/1024 s */
#define HISTOGRAM_DEFAULT_BIN_WIDTH 1048576
#endif

struct latency_counter_s {
  cdtime_t start_time;

  cdtime_t sum;
  size_t num;

  cdtime_t min;
  cdtime_t max;

  cdtime_t bin_width;
  int histogram[HISTOGRAM_NUM_BINS];
};

/*
* Histogram represents the distribution of data, it has a list of "bins".
* Each bin represents an interval and has a count (frequency) of
* number of values fall within its interval.
*
* Histogram's range is determined by the number of bins and the bin width,
* There are 1000 bins and all bins have the same width of default 1 millisecond.
* When a value above this range is added, Histogram's range is increased by
* increasing the bin width (note that number of bins remains always at 1000).
* This operation of increasing bin width is little expensive as each bin need
* to be visited to update it's count. To reduce frequent change of bin width,
* new bin width will be the next nearest power of 2. Example: 2, 4, 8, 16, 32,
* 64, 128, 256, 512, 1024, 2048, 5086, ...
*
* So, if the required bin width is 300, then new bin width will be 512 as it is
* the next nearest power of 2.
*/
static void change_bin_width(latency_counter_t *lc, cdtime_t latency) /* {{{ */
{
  /* This function is called because the new value is above histogram's range.
   * First find the required bin width:
   *           requiredBinWidth = (value + 1) / numBins
   * then get the next nearest power of 2
   *           newBinWidth = 2^(ceil(log2(requiredBinWidth)))
   */
  double required_bin_width =
      ((double)(latency + 1)) / ((double)HISTOGRAM_NUM_BINS);
  double required_bin_width_logbase2 = log(required_bin_width) / log(2.0);
  cdtime_t new_bin_width =
      (cdtime_t)(pow(2.0, ceil(required_bin_width_logbase2)) + .5);
  cdtime_t old_bin_width = lc->bin_width;

  lc->bin_width = new_bin_width;

  /* bin_width has been increased, now iterate through all bins and move the
   * old bin's count to new bin. */
  if (lc->num > 0) // if the histogram has data then iterate else skip
  {
    double width_change_ratio =
        ((double)old_bin_width) / ((double)new_bin_width);

    for (size_t i = 0; i < HISTOGRAM_NUM_BINS; i++) {
      size_t new_bin = (size_t)(((double)i) * width_change_ratio);
      if (i == new_bin)
        continue;
      assert(new_bin < i);

      lc->histogram[new_bin] += lc->histogram[i];
      lc->histogram[i] = 0;
    }
  }

  DEBUG("utils_latency: change_bin_width: latency = %.3f; "
        "old_bin_width = %.3f; new_bin_width = %.3f;",
        CDTIME_T_TO_DOUBLE(latency), CDTIME_T_TO_DOUBLE(old_bin_width),
        CDTIME_T_TO_DOUBLE(new_bin_width));
} /* }}} void change_bin_width */

latency_counter_t *latency_counter_create(void) /* {{{ */
{
  latency_counter_t *lc;

  lc = calloc(1, sizeof(*lc));
  if (lc == NULL)
    return (NULL);

  lc->bin_width = HISTOGRAM_DEFAULT_BIN_WIDTH;
  latency_counter_reset(lc);
  return (lc);
} /* }}} latency_counter_t *latency_counter_create */

void latency_counter_destroy(latency_counter_t *lc) /* {{{ */
{
  sfree(lc);
} /* }}} void latency_counter_destroy */

void latency_counter_add(latency_counter_t *lc, cdtime_t latency) /* {{{ */
{
  cdtime_t bin;

  if ((lc == NULL) || (latency == 0) || (latency > ((cdtime_t)LLONG_MAX)))
    return;

  lc->sum += latency;
  lc->num++;

  if ((lc->min == 0) && (lc->max == 0))
    lc->min = lc->max = latency;
  if (lc->min > latency)
    lc->min = latency;
  if (lc->max < latency)
    lc->max = latency;

  /* A latency of _exactly_ 1.0 ms is stored in the buffer 0, so
   * subtract one from the cdtime_t value so that exactly 1.0 ms get sorted
   * accordingly. */
  bin = (latency - 1) / lc->bin_width;
  if (bin >= HISTOGRAM_NUM_BINS) {
    change_bin_width(lc, latency);
    bin = (latency - 1) / lc->bin_width;
    if (bin >= HISTOGRAM_NUM_BINS) {
      ERROR("utils_latency: latency_counter_add: Invalid bin: %" PRIu64, bin);
      return;
    }
  }
  lc->histogram[bin]++;
} /* }}} void latency_counter_add */

void latency_counter_reset(latency_counter_t *lc) /* {{{ */
{
  if (lc == NULL)
    return;

  cdtime_t bin_width = lc->bin_width;
  cdtime_t max_bin = (lc->max - 1) / lc->bin_width;

/*
  If max latency is REDUCE_THRESHOLD times less than histogram's range,
  then cut it in half. REDUCE_THRESHOLD must be >= 2.
  Value of 4 is selected to reduce frequent changes of bin width.
*/
#define REDUCE_THRESHOLD 4
  if ((lc->num > 0) && (lc->bin_width >= HISTOGRAM_DEFAULT_BIN_WIDTH * 2) &&
      (max_bin < HISTOGRAM_NUM_BINS / REDUCE_THRESHOLD)) {
    /* new bin width will be the previous power of 2 */
    bin_width = bin_width / 2;

    DEBUG("utils_latency: latency_counter_reset: max_latency = %.3f; "
          "max_bin = %" PRIu64 "; old_bin_width = %.3f; new_bin_width = %.3f;",
          CDTIME_T_TO_DOUBLE(lc->max), max_bin,
          CDTIME_T_TO_DOUBLE(lc->bin_width), CDTIME_T_TO_DOUBLE(bin_width));
  }

  memset(lc, 0, sizeof(*lc));

  /* preserve bin width */
  lc->bin_width = bin_width;
  lc->start_time = cdtime();
} /* }}} void latency_counter_reset */

cdtime_t latency_counter_get_min(latency_counter_t *lc) /* {{{ */
{
  if (lc == NULL)
    return (0);
  return (lc->min);
} /* }}} cdtime_t latency_counter_get_min */

cdtime_t latency_counter_get_max(latency_counter_t *lc) /* {{{ */
{
  if (lc == NULL)
    return (0);
  return (lc->max);
} /* }}} cdtime_t latency_counter_get_max */

cdtime_t latency_counter_get_sum(latency_counter_t *lc) /* {{{ */
{
  if (lc == NULL)
    return (0);
  return (lc->sum);
} /* }}} cdtime_t latency_counter_get_sum */

size_t latency_counter_get_num(latency_counter_t *lc) /* {{{ */
{
  if (lc == NULL)
    return (0);
  return (lc->num);
} /* }}} size_t latency_counter_get_num */

cdtime_t latency_counter_get_average(latency_counter_t *lc) /* {{{ */
{
  double average;

  if ((lc == NULL) || (lc->num == 0))
    return (0);

  average = CDTIME_T_TO_DOUBLE(lc->sum) / ((double)lc->num);
  return (DOUBLE_TO_CDTIME_T(average));
} /* }}} cdtime_t latency_counter_get_average */

cdtime_t latency_counter_get_percentile(latency_counter_t *lc, /* {{{ */
                                        double percent) {
  double percent_upper;
  double percent_lower;
  double p;
  cdtime_t latency_lower;
  cdtime_t latency_interpolated;
  int sum;
  size_t i;

  if ((lc == NULL) || (lc->num == 0) || !((percent > 0.0) && (percent < 100.0)))
    return (0);

  /* Find index i so that at least "percent" events are within i+1 ms. */
  percent_upper = 0.0;
  percent_lower = 0.0;
  sum = 0;
  for (i = 0; i < HISTOGRAM_NUM_BINS; i++) {
    percent_lower = percent_upper;
    sum += lc->histogram[i];
    if (sum == 0)
      percent_upper = 0.0;
    else
      percent_upper = 100.0 * ((double)sum) / ((double)lc->num);

    if (percent_upper >= percent)
      break;
  }

  if (i >= HISTOGRAM_NUM_BINS)
    return (0);

  assert(percent_upper >= percent);
  assert(percent_lower < percent);

  if (i == 0)
    return (lc->bin_width);

  latency_lower = ((cdtime_t)i) * lc->bin_width;
  p = (percent - percent_lower) / (percent_upper - percent_lower);

  latency_interpolated =
      latency_lower + DOUBLE_TO_CDTIME_T(p * CDTIME_T_TO_DOUBLE(lc->bin_width));

  DEBUG("latency_counter_get_percentile: latency_interpolated = %.3f",
        CDTIME_T_TO_DOUBLE(latency_interpolated));
  return (latency_interpolated);
} /* }}} cdtime_t latency_counter_get_percentile */

double latency_counter_get_rate(const latency_counter_t *lc, /* {{{ */
                                cdtime_t lower, cdtime_t upper,
                                const cdtime_t now) {
  if ((lc == NULL) || (lc->num == 0))
    return (NAN);

  if (upper && (upper < lower))
    return (NAN);
  if (lower == upper)
    return (0);

  /* Buckets have an exclusive lower bound and an inclusive upper bound. That
   * means that the first bucket, index 0, represents (0-bin_width]. That means
   * that latency==bin_width needs to result in bin=0, that's why we need to
   * subtract one before dividing by bin_width. */
  cdtime_t lower_bin = 0;
  if (lower)
    /* lower is *exclusive* => determine bucket for lower+1 */
    lower_bin = ((lower + 1) - 1) / lc->bin_width;

  /* lower is greater than the longest latency observed => rate is zero. */
  if (lower_bin >= HISTOGRAM_NUM_BINS)
    return (0);

  cdtime_t upper_bin = HISTOGRAM_NUM_BINS - 1;
  if (upper)
    upper_bin = (upper - 1) / lc->bin_width;

  if (upper_bin >= HISTOGRAM_NUM_BINS) {
    upper_bin = HISTOGRAM_NUM_BINS - 1;
    upper = 0;
  }

  double sum = 0;
  for (size_t i = lower_bin; i <= upper_bin; i++)
    sum += lc->histogram[i];

  if (lower) {
    /* Approximate ratio of requests in lower_bin, that fall between
     * lower_bin_boundary and lower. This ratio is then subtracted from sum to
     * increase accuracy. */
    cdtime_t lower_bin_boundary = lower_bin * lc->bin_width;
    assert(lower >= lower_bin_boundary);
    double lower_ratio =
        (double)(lower - lower_bin_boundary) / ((double)lc->bin_width);
    sum -= lower_ratio * lc->histogram[lower_bin];
  }

  if (upper) {
    /* As above: approximate ratio of requests in upper_bin, that fall between
     * upper and upper_bin_boundary. */
    cdtime_t upper_bin_boundary = (upper_bin + 1) * lc->bin_width;
    assert(upper <= upper_bin_boundary);
    double ratio = (double)(upper_bin_boundary - upper) / (double)lc->bin_width;
    sum -= ratio * lc->histogram[upper_bin];
  }

  return sum / (CDTIME_T_TO_DOUBLE(now - lc->start_time));
} /* }}} double latency_counter_get_rate */

/* vim: set sw=2 sts=2 et fdm=marker : */<|MERGE_RESOLUTION|>--- conflicted
+++ resolved
@@ -37,13 +37,6 @@
 #define LLONG_MAX 9223372036854775807LL
 #endif
 
-<<<<<<< HEAD
-=======
-#ifndef HISTOGRAM_NUM_BINS
-#define HISTOGRAM_NUM_BINS 1000
-#endif
-
->>>>>>> 79963d13
 #ifndef HISTOGRAM_DEFAULT_BIN_WIDTH
 /* 1048576 = 2^20 ^= 1/1024 s */
 #define HISTOGRAM_DEFAULT_BIN_WIDTH 1048576
