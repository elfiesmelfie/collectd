/**
 * collectd - src/network.c
 * Copyright (C) 2005-2013  Florian octo Forster
 * Copyright (C) 2009       Aman Gupta
 *
 * This program is free software; you can redistribute it and/or modify it
 * under the terms of the GNU Lesser General Public License as published by
 * the Free Software Foundation; only version 2.1 of the License is
 * applicable.
 *
 * This program is distributed in the hope that it will be useful, but
 * WITHOUT ANY WARRANTY; without even the implied warranty of
 * MERCHANTABILITY or FITNESS FOR A PARTICULAR PURPOSE.  See the GNU
 * Lesser General Public License for more details.
 *
 * You should have received a copy of the GNU Lesser General Public License
 * along with this program; if not, write to the Free Software Foundation,
 * Inc., 51 Franklin St, Fifth Floor, Boston, MA  02110-1301  USA
 *
 * Authors:
 *   Florian octo Forster <octo at collectd.org>
 *   Aman Gupta <aman at tmm1.net>
 **/

#define _DEFAULT_SOURCE
#define _BSD_SOURCE /* For struct ip_mreq */

#include "collectd.h"
#include "plugin.h"
#include "common.h"
#include "configfile.h"
#include "utils_fbhash.h"
#include "utils_avltree.h"
#include "utils_cache.h"
#include "utils_complain.h"

#include "network.h"

#if HAVE_PTHREAD_H
# include <pthread.h>
#endif
#if HAVE_SYS_SOCKET_H
# include <sys/socket.h>
#endif
#if HAVE_NETDB_H
# include <netdb.h>
#endif
#if HAVE_NETINET_IN_H
# include <netinet/in.h>
#endif
#if HAVE_ARPA_INET_H
# include <arpa/inet.h>
#endif
#if HAVE_POLL_H
# include <poll.h>
#endif
#if HAVE_NET_IF_H
# include <net/if.h>
#endif

#if HAVE_LIBGCRYPT
# include <pthread.h>
# if defined __APPLE__
/* default xcode compiler throws warnings even when deprecated functionality
 * is not used. -Werror breaks the build because of erroneous warnings.
 * http://stackoverflow.com/questions/10556299/compiler-warnings-with-libgcrypt-v1-5-0/12830209#12830209
 */
#  pragma GCC diagnostic ignored "-Wdeprecated-declarations"
# endif
/* FreeBSD's copy of libgcrypt extends the existing GCRYPT_NO_DEPRECATED
 * to properly hide all deprecated functionality.
 * http://svnweb.freebsd.org/ports/head/security/libgcrypt/files/patch-src__gcrypt.h.in
 */
# define GCRYPT_NO_DEPRECATED
# include <gcrypt.h>
# if defined __APPLE__
/* Re enable deprecation warnings */
#  pragma GCC diagnostic warning "-Wdeprecated-declarations"
# endif
# if GCRYPT_VERSION_NUMBER < 0x010600
GCRY_THREAD_OPTION_PTHREAD_IMPL;
# endif
#endif

#ifndef IPV6_ADD_MEMBERSHIP
# ifdef IPV6_JOIN_GROUP
#  define IPV6_ADD_MEMBERSHIP IPV6_JOIN_GROUP
# else
#  error "Neither IP_ADD_MEMBERSHIP nor IPV6_JOIN_GROUP is defined"
# endif
#endif /* !IP_ADD_MEMBERSHIP */

/*
 * Maximum size required for encryption / signing:
 *
 *    42 bytes for the encryption header
 * +  64 bytes for the username
 * -----------
 * = 106 bytes
 */
#define BUFF_SIG_SIZE 106

/*
 * Private data types
 */
#define SECURITY_LEVEL_NONE     0
#if HAVE_LIBGCRYPT
# define SECURITY_LEVEL_SIGN    1
# define SECURITY_LEVEL_ENCRYPT 2
#endif
struct sockent_client
{
	int fd;
	struct sockaddr_storage *addr;
	socklen_t                addrlen;
#if HAVE_LIBGCRYPT
	int security_level;
	char *username;
	char *password;
	gcry_cipher_hd_t cypher;
	unsigned char password_hash[32];
#endif
	cdtime_t next_resolve_reconnect;
	cdtime_t resolve_interval;
};

struct sockent_server
{
	int *fd;
	size_t fd_num;
#if HAVE_LIBGCRYPT
	int security_level;
	char *auth_file;
	fbhash_t *userdb;
	gcry_cipher_hd_t cypher;
#endif
};

typedef struct sockent
{
#define SOCKENT_TYPE_CLIENT 1
#define SOCKENT_TYPE_SERVER 2
	int type;

	char *node;
	char *service;
	int interface;

	union
	{
		struct sockent_client client;
		struct sockent_server server;
	} data;

	struct sockent *next;
} sockent_t;

/*                      1 1 1 1 1 1 1 1 1 1 2 2 2 2 2 2 2 2 2 2 3 3
 *  0 1 2 3 4 5 6 7 8 9 0 1 2 3 4 5 6 7 8 9 0 1 2 3 4 5 6 7 8 9 0 1
 * +-------+-----------------------+-------------------------------+
 * ! Ver.  !                       ! Length                        !
 * +-------+-----------------------+-------------------------------+
 */
struct part_header_s
{
	uint16_t type;
	uint16_t length;
};
typedef struct part_header_s part_header_t;

/*                      1 1 1 1 1 1 1 1 1 1 2 2 2 2 2 2 2 2 2 2 3 3
 *  0 1 2 3 4 5 6 7 8 9 0 1 2 3 4 5 6 7 8 9 0 1 2 3 4 5 6 7 8 9 0 1
 * +-------------------------------+-------------------------------+
 * ! Type                          ! Length                        !
 * +-------------------------------+-------------------------------+
 * : (Length - 4) Bytes                                            :
 * +---------------------------------------------------------------+
 */
struct part_string_s
{
	part_header_t *head;
	char *value;
};
typedef struct part_string_s part_string_t;

/*                      1 1 1 1 1 1 1 1 1 1 2 2 2 2 2 2 2 2 2 2 3 3
 *  0 1 2 3 4 5 6 7 8 9 0 1 2 3 4 5 6 7 8 9 0 1 2 3 4 5 6 7 8 9 0 1
 * +-------------------------------+-------------------------------+
 * ! Type                          ! Length                        !
 * +-------------------------------+-------------------------------+
 * : (Length - 4 == 2 || 4 || 8) Bytes                             :
 * +---------------------------------------------------------------+
 */
struct part_number_s
{
	part_header_t *head;
	uint64_t *value;
};
typedef struct part_number_s part_number_t;

/*                      1 1 1 1 1 1 1 1 1 1 2 2 2 2 2 2 2 2 2 2 3 3
 *  0 1 2 3 4 5 6 7 8 9 0 1 2 3 4 5 6 7 8 9 0 1 2 3 4 5 6 7 8 9 0 1
 * +-------------------------------+-------------------------------+
 * ! Type                          ! Length                        !
 * +-------------------------------+---------------+---------------+
 * ! Num of values                 ! Type0         ! Type1         !
 * +-------------------------------+---------------+---------------+
 * ! Value0                                                        !
 * !                                                               !
 * +---------------------------------------------------------------+
 * ! Value1                                                        !
 * !                                                               !
 * +---------------------------------------------------------------+
 */
struct part_values_s
{
	part_header_t *head;
	uint16_t *num_values;
	uint8_t  *values_types;
	value_t  *values;
};
typedef struct part_values_s part_values_t;

/*                      1 1 1 1 1 1 1 1 1 1 2 2 2 2 2 2 2 2 2 2 3 3
 *  0 1 2 3 4 5 6 7 8 9 0 1 2 3 4 5 6 7 8 9 0 1 2 3 4 5 6 7 8 9 0 1
 * +-------------------------------+-------------------------------+
 * ! Type                          ! Length                        !
 * +-------------------------------+-------------------------------+
 * ! Hash (Bits   0 -  31)                                         !
 * : :                                                             :
 * ! Hash (Bits 224 - 255)                                         !
 * +---------------------------------------------------------------+
 */
/* Minimum size */
#define PART_SIGNATURE_SHA256_SIZE 36
struct part_signature_sha256_s
{
  part_header_t head;
  unsigned char hash[32];
  char *username;
};
typedef struct part_signature_sha256_s part_signature_sha256_t;

/*                      1 1 1 1 1 1 1 1 1 1 2 2 2 2 2 2 2 2 2 2 3 3
 *  0 1 2 3 4 5 6 7 8 9 0 1 2 3 4 5 6 7 8 9 0 1 2 3 4 5 6 7 8 9 0 1
 * +-------------------------------+-------------------------------+
 * ! Type                          ! Length                        !
 * +-------------------------------+-------------------------------+
 * ! Original length               ! Padding (0 - 15 bytes)        !
 * +-------------------------------+-------------------------------+
 * ! Hash (Bits   0 -  31)                                         !
 * : :                                                             :
 * ! Hash (Bits 128 - 159)                                         !
 * +---------------------------------------------------------------+
 */
/* Minimum size */
#define PART_ENCRYPTION_AES256_SIZE 42
struct part_encryption_aes256_s
{
  part_header_t head;
  uint16_t username_length;
  char *username;
  unsigned char iv[16];
  /* <encrypted> */
  unsigned char hash[20];
  /*   <payload /> */
  /* </encrypted> */
};
typedef struct part_encryption_aes256_s part_encryption_aes256_t;

struct receive_list_entry_s
{
  char *data;
  int  data_len;
  int  fd;
  struct receive_list_entry_s *next;
};
typedef struct receive_list_entry_s receive_list_entry_t;

/*
 * Private variables
 */
static int network_config_ttl = 0;
/* Ethernet - (IPv6 + UDP) = 1500 - (40 + 8) = 1452 */
static size_t network_config_packet_size = 1452;
static _Bool network_config_forward = 0;
static _Bool network_config_stats = 0;

static sockent_t *sending_sockets = NULL;

static receive_list_entry_t *receive_list_head = NULL;
static receive_list_entry_t *receive_list_tail = NULL;
static pthread_mutex_t       receive_list_lock = PTHREAD_MUTEX_INITIALIZER;
static pthread_cond_t        receive_list_cond = PTHREAD_COND_INITIALIZER;
static uint64_t              receive_list_length = 0;

static sockent_t     *listen_sockets = NULL;
static struct pollfd *listen_sockets_pollfd = NULL;
static size_t         listen_sockets_num = 0;

/* The receive and dispatch threads will run as long as `listen_loop' is set to
 * zero. */
static int       listen_loop = 0;
static int       receive_thread_running = 0;
static pthread_t receive_thread_id;
static int       dispatch_thread_running = 0;
static pthread_t dispatch_thread_id;

/* Buffer in which to-be-sent network packets are constructed. */
static char            *send_buffer;
static char            *send_buffer_ptr;
static int              send_buffer_fill;
static cdtime_t         send_buffer_last_update;
static value_list_t     send_buffer_vl = VALUE_LIST_STATIC;
static pthread_mutex_t  send_buffer_lock = PTHREAD_MUTEX_INITIALIZER;

/* XXX: These counters are incremented from one place only. The spot in which
 * the values are incremented is either only reachable by one thread (the
 * dispatch thread, for example) or locked by some lock (send_buffer_lock for
 * example). Only if neither is true, the stats_lock is acquired. The counters
 * are always read without holding a lock in the hope that writing 8 bytes to
 * memory is an atomic operation. */
static derive_t stats_octets_rx  = 0;
static derive_t stats_octets_tx  = 0;
static derive_t stats_packets_rx = 0;
static derive_t stats_packets_tx = 0;
static derive_t stats_values_dispatched = 0;
static derive_t stats_values_not_dispatched = 0;
static derive_t stats_values_sent = 0;
static derive_t stats_values_not_sent = 0;
static pthread_mutex_t stats_lock = PTHREAD_MUTEX_INITIALIZER;

/*
 * Private functions
 */
static _Bool check_receive_okay (const value_list_t *vl) /* {{{ */
{
  uint64_t time_sent = 0;
  int status;

  status = uc_meta_data_get_unsigned_int (vl,
      "network:time_sent", &time_sent);

  /* This is a value we already sent. Don't allow it to be received again in
   * order to avoid looping. */
  if ((status == 0) && (time_sent >= ((uint64_t) vl->time)))
    return (0);

  return (1);
} /* }}} _Bool check_receive_okay */

static _Bool check_send_okay (const value_list_t *vl) /* {{{ */
{
  _Bool received = 0;
  int status;

  if (network_config_forward)
    return (1);

  if (vl->meta == NULL)
    return (1);

  status = meta_data_get_boolean (vl->meta, "network:received", &received);
  if (status == -ENOENT)
    return (1);
  else if (status != 0)
  {
    ERROR ("network plugin: check_send_okay: meta_data_get_boolean failed "
	"with status %i.", status);
    return (1);
  }

  /* By default, only *send* value lists that were not *received* by the
   * network plugin. */
  return (!received);
} /* }}} _Bool check_send_okay */

static _Bool check_notify_received (const notification_t *n) /* {{{ */
{
  notification_meta_t *ptr;

  for (ptr = n->meta; ptr != NULL; ptr = ptr->next)
    if ((strcmp ("network:received", ptr->name) == 0)
        && (ptr->type == NM_TYPE_BOOLEAN))
      return ((_Bool) ptr->nm_value.nm_boolean);

  return (0);
} /* }}} _Bool check_notify_received */

static _Bool check_send_notify_okay (const notification_t *n) /* {{{ */
{
  static c_complain_t complain_forwarding = C_COMPLAIN_INIT_STATIC;
  _Bool received = 0;

  if (n->meta == NULL)
    return (1);

  received = check_notify_received (n);

  if (network_config_forward && received)
  {
    c_complain_once (LOG_ERR, &complain_forwarding,
        "network plugin: A notification has been received via the network "
        "and forwarding is enabled. Forwarding of notifications is currently "
        "not supported, because there is not loop-deteciton available. "
        "Please contact the collectd mailing list if you need this "
        "feature.");
  }

  /* By default, only *send* value lists that were not *received* by the
   * network plugin. */
  return (!received);
} /* }}} _Bool check_send_notify_okay */

static int network_dispatch_values (value_list_t *vl, /* {{{ */
    const char *username)
{
  int status;

  if ((vl->time <= 0)
      || (strlen (vl->host) <= 0)
      || (strlen (vl->plugin) <= 0)
      || (strlen (vl->type) <= 0))
    return (-EINVAL);

  if (!check_receive_okay (vl))
  {
#if COLLECT_DEBUG
    char name[6*DATA_MAX_NAME_LEN];
    FORMAT_VL (name, sizeof (name), vl);
    name[sizeof (name) - 1] = 0;
    DEBUG ("network plugin: network_dispatch_values: "
	"NOT dispatching %s.", name);
#endif
    stats_values_not_dispatched++;
    return (0);
  }

  assert (vl->meta == NULL);

  vl->meta = meta_data_create ();
  if (vl->meta == NULL)
  {
    ERROR ("network plugin: meta_data_create failed.");
    return (-ENOMEM);
  }

  status = meta_data_add_boolean (vl->meta, "network:received", 1);
  if (status != 0)
  {
    ERROR ("network plugin: meta_data_add_boolean failed.");
    meta_data_destroy (vl->meta);
    vl->meta = NULL;
    return (status);
  }

  if (username != NULL)
  {
    status = meta_data_add_string (vl->meta, "network:username", username);
    if (status != 0)
    {
      ERROR ("network plugin: meta_data_add_string failed.");
      meta_data_destroy (vl->meta);
      vl->meta = NULL;
      return (status);
    }
  }

  plugin_dispatch_values (vl);
  stats_values_dispatched++;

  meta_data_destroy (vl->meta);
  vl->meta = NULL;

  return (0);
} /* }}} int network_dispatch_values */

static int network_dispatch_notification (notification_t *n) /* {{{ */
{
  int status;

  assert (n->meta == NULL);

  status = plugin_notification_meta_add_boolean (n, "network:received", 1);
  if (status != 0)
  {
    ERROR ("network plugin: plugin_notification_meta_add_boolean failed.");
    plugin_notification_meta_free (n->meta);
    n->meta = NULL;
    return (status);
  }

  status = plugin_dispatch_notification (n);

  plugin_notification_meta_free (n->meta);
  n->meta = NULL;

  return (status);
} /* }}} int network_dispatch_notification */

#if HAVE_LIBGCRYPT
static void network_init_gcrypt (void) /* {{{ */
{
  /* http://lists.gnupg.org/pipermail/gcrypt-devel/2003-August/000458.html
   * Because you can't know in a library whether another library has
   * already initialized the library */
  if (gcry_control (GCRYCTL_ANY_INITIALIZATION_P))
    return;

 /* http://www.gnupg.org/documentation/manuals/gcrypt/Multi_002dThreading.html
  * To ensure thread-safety, it's important to set GCRYCTL_SET_THREAD_CBS
  * *before* initalizing Libgcrypt with gcry_check_version(), which itself must
  * be called before any other gcry_* function. GCRYCTL_ANY_INITIALIZATION_P
  * above doesn't count, as it doesn't implicitly initalize Libgcrypt.
  *
  * tl;dr: keep all these gry_* statements in this exact order please. */
# if GCRYPT_VERSION_NUMBER < 0x010600
  gcry_control (GCRYCTL_SET_THREAD_CBS, &gcry_threads_pthread);
# endif
  gcry_check_version (NULL);
  gcry_control (GCRYCTL_INIT_SECMEM, 32768);
  gcry_control (GCRYCTL_INITIALIZATION_FINISHED);
} /* }}} void network_init_gcrypt */

static gcry_cipher_hd_t network_get_aes256_cypher (sockent_t *se, /* {{{ */
    const void *iv, size_t iv_size, const char *username)
{
  gcry_error_t err;
  gcry_cipher_hd_t *cyper_ptr;
  unsigned char password_hash[32];

  if (se->type == SOCKENT_TYPE_CLIENT)
  {
	  cyper_ptr = &se->data.client.cypher;
	  memcpy (password_hash, se->data.client.password_hash,
			  sizeof (password_hash));
  }
  else
  {
	  char *secret;

	  cyper_ptr = &se->data.server.cypher;

	  if (username == NULL)
		  return (NULL);

	  secret = fbh_get (se->data.server.userdb, username);
	  if (secret == NULL)
		  return (NULL);

	  gcry_md_hash_buffer (GCRY_MD_SHA256,
			  password_hash,
			  secret, strlen (secret));

	  sfree (secret);
  }

  if (*cyper_ptr == NULL)
  {
    err = gcry_cipher_open (cyper_ptr,
        GCRY_CIPHER_AES256, GCRY_CIPHER_MODE_OFB, /* flags = */ 0);
    if (err != 0)
    {
      ERROR ("network plugin: gcry_cipher_open returned: %s",
          gcry_strerror (err));
      *cyper_ptr = NULL;
      return (NULL);
    }
  }
  else
  {
    gcry_cipher_reset (*cyper_ptr);
  }
  assert (*cyper_ptr != NULL);

  err = gcry_cipher_setkey (*cyper_ptr,
      password_hash, sizeof (password_hash));
  if (err != 0)
  {
    ERROR ("network plugin: gcry_cipher_setkey returned: %s",
        gcry_strerror (err));
    gcry_cipher_close (*cyper_ptr);
    *cyper_ptr = NULL;
    return (NULL);
  }

  err = gcry_cipher_setiv (*cyper_ptr, iv, iv_size);
  if (err != 0)
  {
    ERROR ("network plugin: gcry_cipher_setkey returned: %s",
        gcry_strerror (err));
    gcry_cipher_close (*cyper_ptr);
    *cyper_ptr = NULL;
    return (NULL);
  }

  return (*cyper_ptr);
} /* }}} int network_get_aes256_cypher */
#endif /* HAVE_LIBGCRYPT */

static int write_part_values (char **ret_buffer, int *ret_buffer_len,
		const data_set_t *ds, const value_list_t *vl)
{
	char *packet_ptr;
	int packet_len;
	int num_values;

	part_header_t pkg_ph;
	uint16_t      pkg_num_values;
	uint8_t      *pkg_values_types;
	value_t      *pkg_values;

	int offset;
	int i;

	num_values = vl->values_len;
	packet_len = sizeof (part_header_t) + sizeof (uint16_t)
		+ (num_values * sizeof (uint8_t))
		+ (num_values * sizeof (value_t));

	if (*ret_buffer_len < packet_len)
		return (-1);

	pkg_values_types = (uint8_t *) malloc (num_values * sizeof (uint8_t));
	if (pkg_values_types == NULL)
	{
		ERROR ("network plugin: write_part_values: malloc failed.");
		return (-1);
	}

	pkg_values = (value_t *) malloc (num_values * sizeof (value_t));
	if (pkg_values == NULL)
	{
		free (pkg_values_types);
		ERROR ("network plugin: write_part_values: malloc failed.");
		return (-1);
	}

	pkg_ph.type = htons (TYPE_VALUES);
	pkg_ph.length = htons (packet_len);

	pkg_num_values = htons ((uint16_t) vl->values_len);

	for (i = 0; i < num_values; i++)
	{
		pkg_values_types[i] = (uint8_t) ds->ds[i].type;
		switch (ds->ds[i].type)
		{
			case DS_TYPE_COUNTER:
				pkg_values[i].counter = htonll (vl->values[i].counter);
				break;

			case DS_TYPE_GAUGE:
				pkg_values[i].gauge = htond (vl->values[i].gauge);
				break;

			case DS_TYPE_DERIVE:
				pkg_values[i].derive = htonll (vl->values[i].derive);
				break;

			case DS_TYPE_ABSOLUTE:
				pkg_values[i].absolute = htonll (vl->values[i].absolute);
				break;

			default:
				free (pkg_values_types);
				free (pkg_values);
				ERROR ("network plugin: write_part_values: "
						"Unknown data source type: %i",
						ds->ds[i].type);
				return (-1);
		} /* switch (ds->ds[i].type) */
	} /* for (num_values) */

	/*
	 * Use `memcpy' to write everything to the buffer, because the pointer
	 * may be unaligned and some architectures, such as SPARC, can't handle
	 * that.
	 */
	packet_ptr = *ret_buffer;
	offset = 0;
	memcpy (packet_ptr + offset, &pkg_ph, sizeof (pkg_ph));
	offset += sizeof (pkg_ph);
	memcpy (packet_ptr + offset, &pkg_num_values, sizeof (pkg_num_values));
	offset += sizeof (pkg_num_values);
	memcpy (packet_ptr + offset, pkg_values_types, num_values * sizeof (uint8_t));
	offset += num_values * sizeof (uint8_t);
	memcpy (packet_ptr + offset, pkg_values, num_values * sizeof (value_t));
	offset += num_values * sizeof (value_t);

	assert (offset == packet_len);

	*ret_buffer = packet_ptr + packet_len;
	*ret_buffer_len -= packet_len;

	free (pkg_values_types);
	free (pkg_values);

	return (0);
} /* int write_part_values */

static int write_part_number (char **ret_buffer, int *ret_buffer_len,
		int type, uint64_t value)
{
	char *packet_ptr;
	int packet_len;

	part_header_t pkg_head;
	uint64_t pkg_value;

	int offset;

	packet_len = sizeof (pkg_head) + sizeof (pkg_value);

	if (*ret_buffer_len < packet_len)
		return (-1);

	pkg_head.type = htons (type);
	pkg_head.length = htons (packet_len);
	pkg_value = htonll (value);

	packet_ptr = *ret_buffer;
	offset = 0;
	memcpy (packet_ptr + offset, &pkg_head, sizeof (pkg_head));
	offset += sizeof (pkg_head);
	memcpy (packet_ptr + offset, &pkg_value, sizeof (pkg_value));
	offset += sizeof (pkg_value);

	assert (offset == packet_len);

	*ret_buffer = packet_ptr + packet_len;
	*ret_buffer_len -= packet_len;

	return (0);
} /* int write_part_number */

static int write_part_string (char **ret_buffer, int *ret_buffer_len,
		int type, const char *str, int str_len)
{
	char *buffer;
	int buffer_len;

	uint16_t pkg_type;
	uint16_t pkg_length;

	int offset;

	buffer_len = 2 * sizeof (uint16_t) + str_len + 1;
	if (*ret_buffer_len < buffer_len)
		return (-1);

	pkg_type = htons (type);
	pkg_length = htons (buffer_len);

	buffer = *ret_buffer;
	offset = 0;
	memcpy (buffer + offset, (void *) &pkg_type, sizeof (pkg_type));
	offset += sizeof (pkg_type);
	memcpy (buffer + offset, (void *) &pkg_length, sizeof (pkg_length));
	offset += sizeof (pkg_length);
	memcpy (buffer + offset, str, str_len);
	offset += str_len;
	memset (buffer + offset, '\0', 1);
	offset += 1;

	assert (offset == buffer_len);

	*ret_buffer = buffer + buffer_len;
	*ret_buffer_len -= buffer_len;

	return (0);
} /* int write_part_string */

static int parse_part_values (void **ret_buffer, size_t *ret_buffer_len,
		value_t **ret_values, int *ret_num_values)
{
	char *buffer = *ret_buffer;
	size_t buffer_len = *ret_buffer_len;

	uint16_t tmp16;
	size_t exp_size;
	int   i;

	uint16_t pkg_length;
	uint16_t pkg_type;
	uint16_t pkg_numval;

	uint8_t *pkg_types;
	value_t *pkg_values;

	if (buffer_len < 15)
	{
		NOTICE ("network plugin: packet is too short: "
				"buffer_len = %zu", buffer_len);
		return (-1);
	}

	memcpy ((void *) &tmp16, buffer, sizeof (tmp16));
	buffer += sizeof (tmp16);
	pkg_type = ntohs (tmp16);

	memcpy ((void *) &tmp16, buffer, sizeof (tmp16));
	buffer += sizeof (tmp16);
	pkg_length = ntohs (tmp16);

	memcpy ((void *) &tmp16, buffer, sizeof (tmp16));
	buffer += sizeof (tmp16);
	pkg_numval = ntohs (tmp16);

	assert (pkg_type == TYPE_VALUES);

	exp_size = 3 * sizeof (uint16_t)
		+ pkg_numval * (sizeof (uint8_t) + sizeof (value_t));
	if (buffer_len < exp_size)
	{
		WARNING ("network plugin: parse_part_values: "
				"Packet too short: "
				"Chunk of size %zu expected, "
				"but buffer has only %zu bytes left.",
				exp_size, buffer_len);
		return (-1);
	}

	if (pkg_length != exp_size)
	{
		WARNING ("network plugin: parse_part_values: "
				"Length and number of values "
				"in the packet don't match.");
		return (-1);
	}

	pkg_types = (uint8_t *) malloc (pkg_numval * sizeof (uint8_t));
	pkg_values = (value_t *) malloc (pkg_numval * sizeof (value_t));
	if ((pkg_types == NULL) || (pkg_values == NULL))
	{
		sfree (pkg_types);
		sfree (pkg_values);
		ERROR ("network plugin: parse_part_values: malloc failed.");
		return (-1);
	}

	memcpy ((void *) pkg_types, (void *) buffer, pkg_numval * sizeof (uint8_t));
	buffer += pkg_numval * sizeof (uint8_t);
	memcpy ((void *) pkg_values, (void *) buffer, pkg_numval * sizeof (value_t));
	buffer += pkg_numval * sizeof (value_t);

	for (i = 0; i < pkg_numval; i++)
	{
		switch (pkg_types[i])
		{
		  case DS_TYPE_COUNTER:
		    pkg_values[i].counter = (counter_t) ntohll (pkg_values[i].counter);
		    break;

		  case DS_TYPE_GAUGE:
		    pkg_values[i].gauge = (gauge_t) ntohd (pkg_values[i].gauge);
		    break;

		  case DS_TYPE_DERIVE:
		    pkg_values[i].derive = (derive_t) ntohll (pkg_values[i].derive);
		    break;

		  case DS_TYPE_ABSOLUTE:
		    pkg_values[i].absolute = (absolute_t) ntohll (pkg_values[i].absolute);
		    break;

		  default:
		    NOTICE ("network plugin: parse_part_values: "
			"Don't know how to handle data source type %"PRIu8,
			pkg_types[i]);
		    sfree (pkg_types);
		    sfree (pkg_values);
		    return (-1);
		} /* switch (pkg_types[i]) */
	}

	*ret_buffer     = buffer;
	*ret_buffer_len = buffer_len - pkg_length;
	*ret_num_values = pkg_numval;
	*ret_values     = pkg_values;

	sfree (pkg_types);

	return (0);
} /* int parse_part_values */

static int parse_part_number (void **ret_buffer, size_t *ret_buffer_len,
		uint64_t *value)
{
	char *buffer = *ret_buffer;
	size_t buffer_len = *ret_buffer_len;

	uint16_t tmp16;
	uint64_t tmp64;
	size_t exp_size = 2 * sizeof (uint16_t) + sizeof (uint64_t);

	uint16_t pkg_length;

	if (buffer_len < exp_size)
	{
		WARNING ("network plugin: parse_part_number: "
				"Packet too short: "
				"Chunk of size %zu expected, "
				"but buffer has only %zu bytes left.",
				exp_size, buffer_len);
		return (-1);
	}

	memcpy ((void *) &tmp16, buffer, sizeof (tmp16));
	buffer += sizeof (tmp16);
	/* pkg_type = ntohs (tmp16); */

	memcpy ((void *) &tmp16, buffer, sizeof (tmp16));
	buffer += sizeof (tmp16);
	pkg_length = ntohs (tmp16);

	memcpy ((void *) &tmp64, buffer, sizeof (tmp64));
	buffer += sizeof (tmp64);
	*value = ntohll (tmp64);

	*ret_buffer = buffer;
	*ret_buffer_len = buffer_len - pkg_length;

	return (0);
} /* int parse_part_number */

static int parse_part_string (void **ret_buffer, size_t *ret_buffer_len,
		char *output, size_t const output_len)
{
	char *buffer = *ret_buffer;
	size_t buffer_len = *ret_buffer_len;

	uint16_t tmp16;
	size_t const header_size = 2 * sizeof (uint16_t);

	uint16_t pkg_length;
	size_t payload_size;

	if (output_len <= 0)
		return (EINVAL);

	if (buffer_len < header_size)
	{
		WARNING ("network plugin: parse_part_string: "
				"Packet too short: "
				"Chunk of at least size %zu expected, "
				"but buffer has only %zu bytes left.",
				header_size, buffer_len);
		return (-1);
	}

	memcpy ((void *) &tmp16, buffer, sizeof (tmp16));
	buffer += sizeof (tmp16);
	/* pkg_type = ntohs (tmp16); */

	memcpy ((void *) &tmp16, buffer, sizeof (tmp16));
	buffer += sizeof (tmp16);
	pkg_length = ntohs (tmp16);
	payload_size = ((size_t) pkg_length) - header_size;

	/* Check that packet fits in the input buffer */
	if (pkg_length > buffer_len)
	{
		WARNING ("network plugin: parse_part_string: "
				"Packet too big: "
				"Chunk of size %"PRIu16" received, "
				"but buffer has only %zu bytes left.",
				pkg_length, buffer_len);
		return (-1);
	}

	/* Check that pkg_length is in the valid range */
	if (pkg_length <= header_size)
	{
		WARNING ("network plugin: parse_part_string: "
				"Packet too short: "
				"Header claims this packet is only %hu "
				"bytes long.", pkg_length);
		return (-1);
	}

	/* Check that the package data fits into the output buffer.
	 * The previous if-statement ensures that:
	 * `pkg_length > header_size' */
	if (output_len < payload_size)
	{
		WARNING ("network plugin: parse_part_string: "
				"Buffer too small: "
				"Output buffer holds %zu bytes, "
				"which is too small to hold the received "
				"%zu byte string.",
				output_len, payload_size);
		return (-1);
	}

	/* All sanity checks successfull, let's copy the data over */
	memcpy ((void *) output, (void *) buffer, payload_size);
	buffer += payload_size;

	/* For some very weird reason '\0' doesn't do the trick on SPARC in
	 * this statement. */
	if (output[payload_size - 1] != 0)
	{
		WARNING ("network plugin: parse_part_string: "
				"Received string does not end "
				"with a NULL-byte.");
		return (-1);
	}

	*ret_buffer = buffer;
	*ret_buffer_len = buffer_len - pkg_length;

	return (0);
} /* int parse_part_string */

/* Forward declaration: parse_part_sign_sha256 and parse_part_encr_aes256 call
 * parse_packet and vice versa. */
#define PP_SIGNED    0x01
#define PP_ENCRYPTED 0x02
static int parse_packet (sockent_t *se,
		void *buffer, size_t buffer_size, int flags,
		const char *username);

#define BUFFER_READ(p,s) do { \
  memcpy ((p), buffer + buffer_offset, (s)); \
  buffer_offset += (s); \
} while (0)

#if HAVE_LIBGCRYPT
static int parse_part_sign_sha256 (sockent_t *se, /* {{{ */
    void **ret_buffer, size_t *ret_buffer_len, int flags)
{
  static c_complain_t complain_no_users = C_COMPLAIN_INIT_STATIC;

  char *buffer;
  size_t buffer_len;
  size_t buffer_offset;

  size_t username_len;
  char *secret;

  part_signature_sha256_t pss;
  uint16_t pss_head_length;
  char hash[sizeof (pss.hash)];

  gcry_md_hd_t hd;
  gcry_error_t err;
  unsigned char *hash_ptr;

  buffer = *ret_buffer;
  buffer_len = *ret_buffer_len;
  buffer_offset = 0;

  if (se->data.server.userdb == NULL)
  {
    c_complain (LOG_NOTICE, &complain_no_users,
        "network plugin: Received signed network packet but can't verify it "
        "because no user DB has been configured. Will accept it.");
    return (0);
  }

  /* Check if the buffer has enough data for this structure. */
  if (buffer_len <= PART_SIGNATURE_SHA256_SIZE)
    return (-ENOMEM);

  /* Read type and length header */
  BUFFER_READ (&pss.head.type, sizeof (pss.head.type));
  BUFFER_READ (&pss.head.length, sizeof (pss.head.length));
  pss_head_length = ntohs (pss.head.length);

  /* Check if the `pss_head_length' is within bounds. */
  if ((pss_head_length <= PART_SIGNATURE_SHA256_SIZE)
      || (pss_head_length > buffer_len))
  {
    ERROR ("network plugin: HMAC-SHA-256 with invalid length received.");
    return (-1);
  }

  /* Copy the hash. */
  BUFFER_READ (pss.hash, sizeof (pss.hash));

  /* Calculate username length (without null byte) and allocate memory */
  username_len = pss_head_length - PART_SIGNATURE_SHA256_SIZE;
  pss.username = malloc (username_len + 1);
  if (pss.username == NULL)
    return (-ENOMEM);

  /* Read the username */
  BUFFER_READ (pss.username, username_len);
  pss.username[username_len] = 0;

  assert (buffer_offset == pss_head_length);

  /* Query the password */
  secret = fbh_get (se->data.server.userdb, pss.username);
  if (secret == NULL)
  {
    ERROR ("network plugin: Unknown user: %s", pss.username);
    sfree (pss.username);
    return (-ENOENT);
  }

  /* Create a hash device and check the HMAC */
  hd = NULL;
  err = gcry_md_open (&hd, GCRY_MD_SHA256, GCRY_MD_FLAG_HMAC);
  if (err != 0)
  {
    ERROR ("network plugin: Creating HMAC-SHA-256 object failed: %s",
        gcry_strerror (err));
    sfree (secret);
    sfree (pss.username);
    return (-1);
  }

  err = gcry_md_setkey (hd, secret, strlen (secret));
  if (err != 0)
  {
    ERROR ("network plugin: gcry_md_setkey failed: %s", gcry_strerror (err));
    gcry_md_close (hd);
    sfree (secret);
    sfree (pss.username);
    return (-1);
  }

  gcry_md_write (hd,
      buffer     + PART_SIGNATURE_SHA256_SIZE,
      buffer_len - PART_SIGNATURE_SHA256_SIZE);
  hash_ptr = gcry_md_read (hd, GCRY_MD_SHA256);
  if (hash_ptr == NULL)
  {
    ERROR ("network plugin: gcry_md_read failed.");
    gcry_md_close (hd);
    sfree (secret);
    sfree (pss.username);
    return (-1);
  }
  memcpy (hash, hash_ptr, sizeof (hash));

  /* Clean up */
  gcry_md_close (hd);
  hd = NULL;

  if (memcmp (pss.hash, hash, sizeof (pss.hash)) != 0)
  {
    WARNING ("network plugin: Verifying HMAC-SHA-256 signature failed: "
        "Hash mismatch.");
  }
  else
  {
    parse_packet (se, buffer + buffer_offset, buffer_len - buffer_offset,
        flags | PP_SIGNED, pss.username);
  }

  sfree (secret);
  sfree (pss.username);

  *ret_buffer = buffer + buffer_len;
  *ret_buffer_len = 0;

  return (0);
} /* }}} int parse_part_sign_sha256 */
/* #endif HAVE_LIBGCRYPT */

#else /* if !HAVE_LIBGCRYPT */
static int parse_part_sign_sha256 (sockent_t *se, /* {{{ */
    void **ret_buffer, size_t *ret_buffer_size, int flags)
{
  static int warning_has_been_printed = 0;

  char *buffer;
  size_t buffer_size;
  size_t buffer_offset;
  uint16_t part_len;

  part_signature_sha256_t pss;

  buffer = *ret_buffer;
  buffer_size = *ret_buffer_size;
  buffer_offset = 0;

  if (buffer_size <= PART_SIGNATURE_SHA256_SIZE)
    return (-ENOMEM);

  BUFFER_READ (&pss.head.type, sizeof (pss.head.type));
  BUFFER_READ (&pss.head.length, sizeof (pss.head.length));
  part_len = ntohs (pss.head.length);

  if ((part_len <= PART_SIGNATURE_SHA256_SIZE)
      || (part_len > buffer_size))
    return (-EINVAL);

  if (warning_has_been_printed == 0)
  {
    WARNING ("network plugin: Received signed packet, but the network "
        "plugin was not linked with libgcrypt, so I cannot "
        "verify the signature. The packet will be accepted.");
    warning_has_been_printed = 1;
  }

  parse_packet (se, buffer + part_len, buffer_size - part_len, flags,
      /* username = */ NULL);

  *ret_buffer = buffer + buffer_size;
  *ret_buffer_size = 0;

  return (0);
} /* }}} int parse_part_sign_sha256 */
#endif /* !HAVE_LIBGCRYPT */

#if HAVE_LIBGCRYPT
static int parse_part_encr_aes256 (sockent_t *se, /* {{{ */
		void **ret_buffer, size_t *ret_buffer_len,
		int flags)
{
  char  *buffer = *ret_buffer;
  size_t buffer_len = *ret_buffer_len;
  size_t payload_len;
  size_t part_size;
  size_t buffer_offset;
  uint16_t username_len;
  part_encryption_aes256_t pea;
  unsigned char hash[sizeof (pea.hash)];

  gcry_cipher_hd_t cypher;
  gcry_error_t err;

  /* Make sure at least the header if available. */
  if (buffer_len <= PART_ENCRYPTION_AES256_SIZE)
  {
    NOTICE ("network plugin: parse_part_encr_aes256: "
        "Discarding short packet.");
    return (-1);
  }

  buffer_offset = 0;

  /* Copy the unencrypted information into `pea'. */
  BUFFER_READ (&pea.head.type, sizeof (pea.head.type));
  BUFFER_READ (&pea.head.length, sizeof (pea.head.length));

  /* Check the `part size'. */
  part_size = ntohs (pea.head.length);
  if ((part_size <= PART_ENCRYPTION_AES256_SIZE)
      || (part_size > buffer_len))
  {
    NOTICE ("network plugin: parse_part_encr_aes256: "
        "Discarding part with invalid size.");
    return (-1);
  }

  /* Read the username */
  BUFFER_READ (&username_len, sizeof (username_len));
  username_len = ntohs (username_len);

  if ((username_len <= 0)
      || (username_len > (part_size - (PART_ENCRYPTION_AES256_SIZE + 1))))
  {
    NOTICE ("network plugin: parse_part_encr_aes256: "
        "Discarding part with invalid username length.");
    return (-1);
  }

  assert (username_len > 0);
  pea.username = malloc (username_len + 1);
  if (pea.username == NULL)
    return (-ENOMEM);
  BUFFER_READ (pea.username, username_len);
  pea.username[username_len] = 0;

  /* Last but not least, the initialization vector */
  BUFFER_READ (pea.iv, sizeof (pea.iv));

  /* Make sure we are at the right position */
  assert (buffer_offset == (username_len +
        PART_ENCRYPTION_AES256_SIZE - sizeof (pea.hash)));

  cypher = network_get_aes256_cypher (se, pea.iv, sizeof (pea.iv),
      pea.username);
  if (cypher == NULL)
  {
    sfree (pea.username);
    return (-1);
  }

  payload_len = part_size - (PART_ENCRYPTION_AES256_SIZE + username_len);
  assert (payload_len > 0);

  /* Decrypt the packet in-place */
  err = gcry_cipher_decrypt (cypher,
      buffer    + buffer_offset,
      part_size - buffer_offset,
      /* in = */ NULL, /* in len = */ 0);
  if (err != 0)
  {
    sfree (pea.username);
    ERROR ("network plugin: gcry_cipher_decrypt returned: %s",
        gcry_strerror (err));
    return (-1);
  }

  /* Read the hash */
  BUFFER_READ (pea.hash, sizeof (pea.hash));

  /* Make sure we're at the right position - again */
  assert (buffer_offset == (username_len + PART_ENCRYPTION_AES256_SIZE));
  assert (buffer_offset == (part_size - payload_len));

  /* Check hash sum */
  memset (hash, 0, sizeof (hash));
  gcry_md_hash_buffer (GCRY_MD_SHA1, hash,
      buffer + buffer_offset, payload_len);
  if (memcmp (hash, pea.hash, sizeof (hash)) != 0)
  {
    sfree (pea.username);
    ERROR ("network plugin: Decryption failed: Checksum mismatch.");
    return (-1);
  }

  parse_packet (se, buffer + buffer_offset, payload_len,
      flags | PP_ENCRYPTED, pea.username);

  /* XXX: Free pea.username?!? */

  /* Update return values */
  *ret_buffer =     buffer     + part_size;
  *ret_buffer_len = buffer_len - part_size;

  sfree (pea.username);

  return (0);
} /* }}} int parse_part_encr_aes256 */
/* #endif HAVE_LIBGCRYPT */

#else /* if !HAVE_LIBGCRYPT */
static int parse_part_encr_aes256 (sockent_t *se, /* {{{ */
    void **ret_buffer, size_t *ret_buffer_size, int flags)
{
  static int warning_has_been_printed = 0;

  char *buffer;
  size_t buffer_size;
  size_t buffer_offset;

  part_header_t ph;
  size_t ph_length;

  buffer = *ret_buffer;
  buffer_size = *ret_buffer_size;
  buffer_offset = 0;

  /* parse_packet assures this minimum size. */
  assert (buffer_size >= (sizeof (ph.type) + sizeof (ph.length)));

  BUFFER_READ (&ph.type, sizeof (ph.type));
  BUFFER_READ (&ph.length, sizeof (ph.length));
  ph_length = ntohs (ph.length);

  if ((ph_length <= PART_ENCRYPTION_AES256_SIZE)
      || (ph_length > buffer_size))
  {
    ERROR ("network plugin: AES-256 encrypted part "
        "with invalid length received.");
    return (-1);
  }

  if (warning_has_been_printed == 0)
  {
    WARNING ("network plugin: Received encrypted packet, but the network "
        "plugin was not linked with libgcrypt, so I cannot "
        "decrypt it. The part will be discarded.");
    warning_has_been_printed = 1;
  }

  *ret_buffer += ph_length;
  *ret_buffer_size -= ph_length;

  return (0);
} /* }}} int parse_part_encr_aes256 */
#endif /* !HAVE_LIBGCRYPT */

#undef BUFFER_READ

static int parse_packet (sockent_t *se, /* {{{ */
		void *buffer, size_t buffer_size, int flags,
		const char *username)
{
	int status;

	value_list_t vl = VALUE_LIST_INIT;
	notification_t n;

#if HAVE_LIBGCRYPT
	int packet_was_signed = (flags & PP_SIGNED);
        int packet_was_encrypted = (flags & PP_ENCRYPTED);
	int printed_ignore_warning = 0;
#endif /* HAVE_LIBGCRYPT */


	memset (&vl, '\0', sizeof (vl));
	memset (&n, '\0', sizeof (n));
	status = 0;

	while ((status == 0) && (0 < buffer_size)
			&& ((unsigned int) buffer_size > sizeof (part_header_t)))
	{
		uint16_t pkg_length;
		uint16_t pkg_type;

		memcpy ((void *) &pkg_type,
				(void *) buffer,
				sizeof (pkg_type));
		memcpy ((void *) &pkg_length,
				(void *) (buffer + sizeof (pkg_type)),
				sizeof (pkg_length));

		pkg_length = ntohs (pkg_length);
		pkg_type = ntohs (pkg_type);

		if (pkg_length > buffer_size)
			break;
		/* Ensure that this loop terminates eventually */
		if (pkg_length < (2 * sizeof (uint16_t)))
			break;

		if (pkg_type == TYPE_ENCR_AES256)
		{
			status = parse_part_encr_aes256 (se,
					&buffer, &buffer_size, flags);
			if (status != 0)
			{
				ERROR ("network plugin: Decrypting AES256 "
						"part failed "
						"with status %i.", status);
				break;
			}
		}
#if HAVE_LIBGCRYPT
		else if ((se->data.server.security_level == SECURITY_LEVEL_ENCRYPT)
				&& (packet_was_encrypted == 0))
		{
			if (printed_ignore_warning == 0)
			{
				INFO ("network plugin: Unencrypted packet or "
						"part has been ignored.");
				printed_ignore_warning = 1;
			}
			buffer = ((char *) buffer) + pkg_length;
			continue;
		}
#endif /* HAVE_LIBGCRYPT */
		else if (pkg_type == TYPE_SIGN_SHA256)
		{
			status = parse_part_sign_sha256 (se,
                                        &buffer, &buffer_size, flags);
			if (status != 0)
			{
				ERROR ("network plugin: Verifying HMAC-SHA-256 "
						"signature failed "
						"with status %i.", status);
				break;
			}
		}
#if HAVE_LIBGCRYPT
		else if ((se->data.server.security_level == SECURITY_LEVEL_SIGN)
				&& (packet_was_encrypted == 0)
				&& (packet_was_signed == 0))
		{
			if (printed_ignore_warning == 0)
			{
				INFO ("network plugin: Unsigned packet or "
						"part has been ignored.");
				printed_ignore_warning = 1;
			}
			buffer = ((char *) buffer) + pkg_length;
			continue;
		}
#endif /* HAVE_LIBGCRYPT */
		else if (pkg_type == TYPE_VALUES)
		{
			status = parse_part_values (&buffer, &buffer_size,
					&vl.values, &vl.values_len);
			if (status != 0)
				break;

			network_dispatch_values (&vl, username);

			sfree (vl.values);
		}
		else if (pkg_type == TYPE_TIME)
		{
			uint64_t tmp = 0;
			status = parse_part_number (&buffer, &buffer_size,
					&tmp);
			if (status == 0)
			{
				vl.time = TIME_T_TO_CDTIME_T (tmp);
				n.time  = TIME_T_TO_CDTIME_T (tmp);
			}
		}
		else if (pkg_type == TYPE_TIME_HR)
		{
			uint64_t tmp = 0;
			status = parse_part_number (&buffer, &buffer_size,
					&tmp);
			if (status == 0)
			{
				vl.time = (cdtime_t) tmp;
				n.time  = (cdtime_t) tmp;
			}
		}
		else if (pkg_type == TYPE_INTERVAL)
		{
			uint64_t tmp = 0;
			status = parse_part_number (&buffer, &buffer_size,
					&tmp);
			if (status == 0)
				vl.interval = TIME_T_TO_CDTIME_T (tmp);
		}
		else if (pkg_type == TYPE_INTERVAL_HR)
		{
			uint64_t tmp = 0;
			status = parse_part_number (&buffer, &buffer_size,
					&tmp);
			if (status == 0)
				vl.interval = (cdtime_t) tmp;
		}
		else if (pkg_type == TYPE_HOST)
		{
			status = parse_part_string (&buffer, &buffer_size,
					vl.host, sizeof (vl.host));
			if (status == 0)
				sstrncpy (n.host, vl.host, sizeof (n.host));
		}
		else if (pkg_type == TYPE_PLUGIN)
		{
			status = parse_part_string (&buffer, &buffer_size,
					vl.plugin, sizeof (vl.plugin));
			if (status == 0)
				sstrncpy (n.plugin, vl.plugin,
						sizeof (n.plugin));
		}
		else if (pkg_type == TYPE_PLUGIN_INSTANCE)
		{
			status = parse_part_string (&buffer, &buffer_size,
					vl.plugin_instance,
					sizeof (vl.plugin_instance));
			if (status == 0)
				sstrncpy (n.plugin_instance,
						vl.plugin_instance,
						sizeof (n.plugin_instance));
		}
		else if (pkg_type == TYPE_TYPE)
		{
			status = parse_part_string (&buffer, &buffer_size,
					vl.type, sizeof (vl.type));
			if (status == 0)
				sstrncpy (n.type, vl.type, sizeof (n.type));
		}
		else if (pkg_type == TYPE_TYPE_INSTANCE)
		{
			status = parse_part_string (&buffer, &buffer_size,
					vl.type_instance,
					sizeof (vl.type_instance));
			if (status == 0)
				sstrncpy (n.type_instance, vl.type_instance,
						sizeof (n.type_instance));
		}
		else if (pkg_type == TYPE_MESSAGE)
		{
			status = parse_part_string (&buffer, &buffer_size,
					n.message, sizeof (n.message));

			if (status != 0)
			{
				/* do nothing */
			}
			else if ((n.severity != NOTIF_FAILURE)
					&& (n.severity != NOTIF_WARNING)
					&& (n.severity != NOTIF_OKAY))
			{
				INFO ("network plugin: "
						"Ignoring notification with "
						"unknown severity %i.",
						n.severity);
			}
			else if (n.time <= 0)
			{
				INFO ("network plugin: "
						"Ignoring notification with "
						"time == 0.");
			}
			else if (strlen (n.message) <= 0)
			{
				INFO ("network plugin: "
						"Ignoring notification with "
						"an empty message.");
			}
			else
			{
				network_dispatch_notification (&n);
			}
		}
		else if (pkg_type == TYPE_SEVERITY)
		{
			uint64_t tmp = 0;
			status = parse_part_number (&buffer, &buffer_size,
					&tmp);
			if (status == 0)
				n.severity = (int) tmp;
		}
		else
		{
			DEBUG ("network plugin: parse_packet: Unknown part"
					" type: 0x%04hx", pkg_type);
			buffer = ((char *) buffer) + pkg_length;
		}
	} /* while (buffer_size > sizeof (part_header_t)) */

	if (status == 0 && buffer_size > 0)
		WARNING ("network plugin: parse_packet: Received truncated "
				"packet, try increasing `MaxPacketSize'");

	return (status);
} /* }}} int parse_packet */

static void free_sockent_client (struct sockent_client *sec) /* {{{ */
{
  if (sec->fd >= 0)
  {
    close (sec->fd);
    sec->fd = -1;
  }
  sfree (sec->addr);
#if HAVE_LIBGCRYPT
  sfree (sec->username);
  sfree (sec->password);
  if (sec->cypher != NULL)
    gcry_cipher_close (sec->cypher);
#endif
} /* }}} void free_sockent_client */

static void free_sockent_server (struct sockent_server *ses) /* {{{ */
{
  size_t i;

  for (i = 0; i < ses->fd_num; i++)
  {
    if (ses->fd[i] >= 0)
    {
      close (ses->fd[i]);
      ses->fd[i] = -1;
    }
  }

  sfree (ses->fd);
#if HAVE_LIBGCRYPT
  sfree (ses->auth_file);
  fbh_destroy (ses->userdb);
  if (ses->cypher != NULL)
    gcry_cipher_close (ses->cypher);
#endif
} /* }}} void free_sockent_server */

static void sockent_destroy (sockent_t *se) /* {{{ */
{
  sockent_t *next;

  DEBUG ("network plugin: sockent_destroy (se = %p);", (void *) se);

  while (se != NULL)
  {
    next = se->next;

    sfree (se->node);
    sfree (se->service);

    if (se->type == SOCKENT_TYPE_CLIENT)
      free_sockent_client (&se->data.client);
    else
      free_sockent_server (&se->data.server);

    sfree (se);
    se = next;
  }
} /* }}} void sockent_destroy */

/*
 * int network_set_ttl
 *
 * Set the `IP_MULTICAST_TTL', `IP_TTL', `IPV6_MULTICAST_HOPS' or
 * `IPV6_UNICAST_HOPS', depending on which option is applicable.
 *
 * The `struct addrinfo' is used to destinguish between unicast and multicast
 * sockets.
 */
static int network_set_ttl (const sockent_t *se, const struct addrinfo *ai)
{
	DEBUG ("network plugin: network_set_ttl: network_config_ttl = %i;",
			network_config_ttl);

        assert (se->type == SOCKENT_TYPE_CLIENT);

	if ((network_config_ttl < 1) || (network_config_ttl > 255))
		return (-1);

	if (ai->ai_family == AF_INET)
	{
		struct sockaddr_in *addr = (struct sockaddr_in *) ai->ai_addr;
		int optname;

		if (IN_MULTICAST (ntohl (addr->sin_addr.s_addr)))
			optname = IP_MULTICAST_TTL;
		else
			optname = IP_TTL;

		if (setsockopt (se->data.client.fd, IPPROTO_IP, optname,
					&network_config_ttl,
					sizeof (network_config_ttl)) != 0)
		{
			char errbuf[1024];
			ERROR ("network plugin: setsockopt (ipv4-ttl): %s",
					sstrerror (errno, errbuf, sizeof (errbuf)));
			return (-1);
		}
	}
	else if (ai->ai_family == AF_INET6)
	{
		/* Useful example: http://gsyc.escet.urjc.es/~eva/IPv6-web/examples/mcast.html */
		struct sockaddr_in6 *addr = (struct sockaddr_in6 *) ai->ai_addr;
		int optname;

		if (IN6_IS_ADDR_MULTICAST (&addr->sin6_addr))
			optname = IPV6_MULTICAST_HOPS;
		else
			optname = IPV6_UNICAST_HOPS;

		if (setsockopt (se->data.client.fd, IPPROTO_IPV6, optname,
					&network_config_ttl,
					sizeof (network_config_ttl)) != 0)
		{
			char errbuf[1024];
			ERROR ("network plugin: setsockopt(ipv6-ttl): %s",
					sstrerror (errno, errbuf,
						sizeof (errbuf)));
			return (-1);
		}
	}

	return (0);
} /* int network_set_ttl */

static int network_set_interface (const sockent_t *se, const struct addrinfo *ai) /* {{{ */
{
	DEBUG ("network plugin: network_set_interface: interface index = %i;",
			se->interface);

        assert (se->type == SOCKENT_TYPE_CLIENT);

	if (ai->ai_family == AF_INET)
	{
		struct sockaddr_in *addr = (struct sockaddr_in *) ai->ai_addr;

		if (IN_MULTICAST (ntohl (addr->sin_addr.s_addr)))
		{
#if HAVE_STRUCT_IP_MREQN_IMR_IFINDEX
			/* If possible, use the "ip_mreqn" structure which has
			 * an "interface index" member. Using the interface
			 * index is preferred here, because of its similarity
			 * to the way IPv6 handles this. Unfortunately, it
			 * appears not to be portable. */
			struct ip_mreqn mreq;

			memset (&mreq, 0, sizeof (mreq));
			mreq.imr_multiaddr.s_addr = addr->sin_addr.s_addr;
			mreq.imr_address.s_addr = ntohl (INADDR_ANY);
			mreq.imr_ifindex = se->interface;
#else
			struct ip_mreq mreq;

			memset (&mreq, 0, sizeof (mreq));
			mreq.imr_multiaddr.s_addr = addr->sin_addr.s_addr;
			mreq.imr_interface.s_addr = ntohl (INADDR_ANY);
#endif

			if (setsockopt (se->data.client.fd, IPPROTO_IP, IP_MULTICAST_IF,
						&mreq, sizeof (mreq)) != 0)
			{
				char errbuf[1024];
				ERROR ("network plugin: setsockopt (ipv4-multicast-if): %s",
						sstrerror (errno, errbuf, sizeof (errbuf)));
				return (-1);
			}

			return (0);
		}
	}
	else if (ai->ai_family == AF_INET6)
	{
		struct sockaddr_in6 *addr = (struct sockaddr_in6 *) ai->ai_addr;

		if (IN6_IS_ADDR_MULTICAST (&addr->sin6_addr))
		{
			if (setsockopt (se->data.client.fd, IPPROTO_IPV6, IPV6_MULTICAST_IF,
						&se->interface,
						sizeof (se->interface)) != 0)
			{
				char errbuf[1024];
				ERROR ("network plugin: setsockopt (ipv6-multicast-if): %s",
						sstrerror (errno, errbuf,
							sizeof (errbuf)));
				return (-1);
			}

			return (0);
		}
	}

	/* else: Not a multicast interface. */
	if (se->interface != 0)
	{
#if defined(HAVE_IF_INDEXTONAME) && HAVE_IF_INDEXTONAME && defined(SO_BINDTODEVICE)
		char interface_name[IFNAMSIZ];

		if (if_indextoname (se->interface, interface_name) == NULL)
			return (-1);

		DEBUG ("network plugin: Binding socket to interface %s", interface_name);

		if (setsockopt (se->data.client.fd, SOL_SOCKET, SO_BINDTODEVICE,
					interface_name,
					sizeof(interface_name)) == -1 )
		{
			char errbuf[1024];
			ERROR ("network plugin: setsockopt (bind-if): %s",
					sstrerror (errno, errbuf, sizeof (errbuf)));
			return (-1);
		}
/* #endif HAVE_IF_INDEXTONAME && SO_BINDTODEVICE */

#else
		WARNING ("network plugin: Cannot set the interface on a unicast "
			"socket because "
# if !defined(SO_BINDTODEVICE)
			"the \"SO_BINDTODEVICE\" socket option "
# else
			"the \"if_indextoname\" function "
# endif
			"is not available on your system.");
#endif

	}

	return (0);
} /* }}} network_set_interface */

static int network_bind_socket (int fd, const struct addrinfo *ai, const int interface_idx)
{
#if KERNEL_SOLARIS
	char loop   = 0;
#else
	int loop = 0;
#endif
	int yes  = 1;

	/* allow multiple sockets to use the same PORT number */
	if (setsockopt (fd, SOL_SOCKET, SO_REUSEADDR,
				&yes, sizeof(yes)) == -1) {
                char errbuf[1024];
                ERROR ("network plugin: setsockopt (reuseaddr): %s",
                                sstrerror (errno, errbuf, sizeof (errbuf)));
		return (-1);
	}

	DEBUG ("fd = %i; calling `bind'", fd);

	if (bind (fd, ai->ai_addr, ai->ai_addrlen) == -1)
	{
		char errbuf[1024];
		ERROR ("bind: %s",
				sstrerror (errno, errbuf, sizeof (errbuf)));
		return (-1);
	}

	if (ai->ai_family == AF_INET)
	{
		struct sockaddr_in *addr = (struct sockaddr_in *) ai->ai_addr;
		if (IN_MULTICAST (ntohl (addr->sin_addr.s_addr)))
		{
#if HAVE_STRUCT_IP_MREQN_IMR_IFINDEX
			struct ip_mreqn mreq;
#else
			struct ip_mreq mreq;
#endif

			DEBUG ("fd = %i; IPv4 multicast address found", fd);

			mreq.imr_multiaddr.s_addr = addr->sin_addr.s_addr;
#if HAVE_STRUCT_IP_MREQN_IMR_IFINDEX
			/* Set the interface using the interface index if
			 * possible (available). Unfortunately, the struct
			 * ip_mreqn is not portable. */
			mreq.imr_address.s_addr = ntohl (INADDR_ANY);
			mreq.imr_ifindex = interface_idx;
#else
			mreq.imr_interface.s_addr = ntohl (INADDR_ANY);
#endif

			if (setsockopt (fd, IPPROTO_IP, IP_MULTICAST_LOOP,
						&loop, sizeof (loop)) == -1)
			{
				char errbuf[1024];
				ERROR ("network plugin: setsockopt (multicast-loop): %s",
						sstrerror (errno, errbuf,
							sizeof (errbuf)));
				return (-1);
			}

			if (setsockopt (fd, IPPROTO_IP, IP_ADD_MEMBERSHIP,
						&mreq, sizeof (mreq)) == -1)
			{
				char errbuf[1024];
				ERROR ("network plugin: setsockopt (add-membership): %s",
						sstrerror (errno, errbuf,
							sizeof (errbuf)));
				return (-1);
			}

			return (0);
		}
	}
	else if (ai->ai_family == AF_INET6)
	{
		/* Useful example: http://gsyc.escet.urjc.es/~eva/IPv6-web/examples/mcast.html */
		struct sockaddr_in6 *addr = (struct sockaddr_in6 *) ai->ai_addr;
		if (IN6_IS_ADDR_MULTICAST (&addr->sin6_addr))
		{
			struct ipv6_mreq mreq;

			DEBUG ("fd = %i; IPv6 multicast address found", fd);

			memcpy (&mreq.ipv6mr_multiaddr,
					&addr->sin6_addr,
					sizeof (addr->sin6_addr));

			/* http://developer.apple.com/documentation/Darwin/Reference/ManPages/man4/ip6.4.html
			 * ipv6mr_interface may be set to zeroes to
			 * choose the default multicast interface or to
			 * the index of a particular multicast-capable
			 * interface if the host is multihomed.
			 * Membership is associ-associated with a
			 * single interface; programs running on
			 * multihomed hosts may need to join the same
			 * group on more than one interface.*/
			mreq.ipv6mr_interface = interface_idx;

			if (setsockopt (fd, IPPROTO_IPV6, IPV6_MULTICAST_LOOP,
						&loop, sizeof (loop)) == -1)
			{
				char errbuf[1024];
				ERROR ("network plugin: setsockopt (ipv6-multicast-loop): %s",
						sstrerror (errno, errbuf,
							sizeof (errbuf)));
				return (-1);
			}

			if (setsockopt (fd, IPPROTO_IPV6, IPV6_ADD_MEMBERSHIP,
						&mreq, sizeof (mreq)) == -1)
			{
				char errbuf[1024];
				ERROR ("network plugin: setsockopt (ipv6-add-membership): %s",
						sstrerror (errno, errbuf,
							sizeof (errbuf)));
				return (-1);
			}

			return (0);
		}
	}

#if defined(HAVE_IF_INDEXTONAME) && HAVE_IF_INDEXTONAME && defined(SO_BINDTODEVICE)
	/* if a specific interface was set, bind the socket to it. But to avoid
 	 * possible problems with multicast routing, only do that for non-multicast
	 * addresses */
	if (interface_idx != 0)
	{
		char interface_name[IFNAMSIZ];

		if (if_indextoname (interface_idx, interface_name) == NULL)
			return (-1);

		DEBUG ("fd = %i; Binding socket to interface %s", fd, interface_name);

		if (setsockopt (fd, SOL_SOCKET, SO_BINDTODEVICE,
					interface_name,
					sizeof(interface_name)) == -1 )
		{
			char errbuf[1024];
			ERROR ("network plugin: setsockopt (bind-if): %s",
					sstrerror (errno, errbuf, sizeof (errbuf)));
			return (-1);
		}
	}
#endif /* HAVE_IF_INDEXTONAME && SO_BINDTODEVICE */

	return (0);
} /* int network_bind_socket */

/* Initialize a sockent structure. `type' must be either `SOCKENT_TYPE_CLIENT'
 * or `SOCKENT_TYPE_SERVER' */
static sockent_t *sockent_create (int type) /* {{{ */
{
	sockent_t *se;

	if ((type != SOCKENT_TYPE_CLIENT) && (type != SOCKENT_TYPE_SERVER))
		return (NULL);

	se = malloc (sizeof (*se));
	if (se == NULL)
		return (NULL);
	memset (se, 0, sizeof (*se));

	se->type = type;
	se->node = NULL;
	se->service = NULL;
	se->interface = 0;
	se->next = NULL;

	if (type == SOCKENT_TYPE_SERVER)
	{
		se->data.server.fd = NULL;
		se->data.server.fd_num = 0;
#if HAVE_LIBGCRYPT
		se->data.server.security_level = SECURITY_LEVEL_NONE;
		se->data.server.auth_file = NULL;
		se->data.server.userdb = NULL;
		se->data.server.cypher = NULL;
#endif
	}
	else
	{
		se->data.client.fd = -1;
		se->data.client.addr = NULL;
		se->data.client.resolve_interval = 0;
		se->data.client.next_resolve_reconnect = 0;
#if HAVE_LIBGCRYPT
		se->data.client.security_level = SECURITY_LEVEL_NONE;
		se->data.client.username = NULL;
		se->data.client.password = NULL;
		se->data.client.cypher = NULL;
#endif
	}

	return (se);
} /* }}} sockent_t *sockent_create */

static int sockent_init_crypto (sockent_t *se) /* {{{ */
{
#if HAVE_LIBGCRYPT /* {{{ */
	if (se->type == SOCKENT_TYPE_CLIENT)
	{
		if (se->data.client.security_level > SECURITY_LEVEL_NONE)
		{
			network_init_gcrypt ();

			if ((se->data.client.username == NULL)
					|| (se->data.client.password == NULL))
			{
				ERROR ("network plugin: Client socket with "
						"security requested, but no "
						"credentials are configured.");
				return (-1);
			}
			gcry_md_hash_buffer (GCRY_MD_SHA256,
					se->data.client.password_hash,
					se->data.client.password,
					strlen (se->data.client.password));
		}
	}
	else /* (se->type == SOCKENT_TYPE_SERVER) */
	{
		if (se->data.server.security_level > SECURITY_LEVEL_NONE)
		{
			network_init_gcrypt ();

			if (se->data.server.auth_file == NULL)
			{
				ERROR ("network plugin: Server socket with "
						"security requested, but no "
						"password file is configured.");
				return (-1);
			}
		}
		if (se->data.server.auth_file != NULL)
		{
			se->data.server.userdb = fbh_create (se->data.server.auth_file);
			if (se->data.server.userdb == NULL)
			{
				ERROR ("network plugin: Reading password file "
						"`%s' failed.",
						se->data.server.auth_file);
				if (se->data.server.security_level > SECURITY_LEVEL_NONE)
					return (-1);
			}
		}
	}
#endif /* }}} HAVE_LIBGCRYPT */

	return (0);
} /* }}} int sockent_init_crypto */

static int sockent_client_disconnect (sockent_t *se) /* {{{ */
{
	struct sockent_client *client;

	if ((se == NULL) || (se->type != SOCKENT_TYPE_CLIENT))
		return (EINVAL);

	client = &se->data.client;
	if (client->fd >= 0) /* connected */
	{
		close (client->fd);
		client->fd = -1;
	}

	sfree (client->addr);
	client->addrlen = 0;

	return (0);
} /* }}} int sockent_client_disconnect */

static int sockent_client_connect (sockent_t *se) /* {{{ */
{
	static c_complain_t complaint = C_COMPLAIN_INIT_STATIC;

	struct sockent_client *client;
	struct addrinfo  ai_hints;
	struct addrinfo *ai_list = NULL, *ai_ptr;
	int status;
	_Bool reconnect = 0;
	cdtime_t now;

	if ((se == NULL) || (se->type != SOCKENT_TYPE_CLIENT))
		return (EINVAL);

	client = &se->data.client;

	now = cdtime ();
	if (client->resolve_interval != 0 && client->next_resolve_reconnect < now) {
		DEBUG("network plugin: Reconnecting socket, resolve_interval = %lf, next_resolve_reconnect = %lf",
			CDTIME_T_TO_DOUBLE(client->resolve_interval), CDTIME_T_TO_DOUBLE(client->next_resolve_reconnect));
		reconnect = 1;
	}

	if (client->fd >= 0 && !reconnect) /* already connected and not stale*/
		return (0);

	memset (&ai_hints, 0, sizeof (ai_hints));
#ifdef AI_ADDRCONFIG
	ai_hints.ai_flags |= AI_ADDRCONFIG;
#endif
	ai_hints.ai_family   = AF_UNSPEC;
	ai_hints.ai_socktype = SOCK_DGRAM;
	ai_hints.ai_protocol = IPPROTO_UDP;

	status = getaddrinfo (se->node,
			(se->service != NULL) ? se->service : NET_DEFAULT_PORT,
			&ai_hints, &ai_list);
	if (status != 0)
	{
		c_complain (LOG_ERR, &complaint,
				"network plugin: getaddrinfo (%s, %s) failed: %s",
				(se->node == NULL) ? "(null)" : se->node,
				(se->service == NULL) ? "(null)" : se->service,
				gai_strerror (status));
		return (-1);
	}
	else
	{
		c_release (LOG_NOTICE, &complaint,
				"network plugin: Successfully resolved \"%s\".",
				se->node);
	}

	for (ai_ptr = ai_list; ai_ptr != NULL; ai_ptr = ai_ptr->ai_next)
	{
		if (client->fd >= 0) /* when we reconnect */
			sockent_client_disconnect(se);

		client->fd = socket (ai_ptr->ai_family,
				ai_ptr->ai_socktype,
				ai_ptr->ai_protocol);
		if (client->fd < 0)
		{
			char errbuf[1024];
			ERROR ("network plugin: socket(2) failed: %s",
					sstrerror (errno, errbuf,
						sizeof (errbuf)));
			continue;
		}

		client->addr = malloc (sizeof (*client->addr));
		if (client->addr == NULL)
		{
			ERROR ("network plugin: malloc failed.");
			close (client->fd);
			client->fd = -1;
			continue;
		}

		memset (client->addr, 0, sizeof (*client->addr));
		assert (sizeof (*client->addr) >= ai_ptr->ai_addrlen);
		memcpy (client->addr, ai_ptr->ai_addr, ai_ptr->ai_addrlen);
		client->addrlen = ai_ptr->ai_addrlen;

		network_set_ttl (se, ai_ptr);
		network_set_interface (se, ai_ptr);

		/* We don't open more than one write-socket per
		 * node/service pair.. */
		break;
	}

	freeaddrinfo (ai_list);
	if (client->fd < 0)
		return (-1);

	if (client->resolve_interval > 0)
		client->next_resolve_reconnect = now + client->resolve_interval;
	return (0);
} /* }}} int sockent_client_connect */

/* Open the file descriptors for a initialized sockent structure. */
static int sockent_server_listen (sockent_t *se) /* {{{ */
{
	struct addrinfo  ai_hints;
	struct addrinfo *ai_list, *ai_ptr;
	int              status;

        const char *node;
        const char *service;

	if (se == NULL)
		return (-1);

	assert (se->data.server.fd == NULL);
	assert (se->data.server.fd_num == 0);

        node = se->node;
        service = se->service;

        if (service == NULL)
          service = NET_DEFAULT_PORT;

        DEBUG ("network plugin: sockent_server_listen: node = %s; service = %s;",
            node, service);

	memset (&ai_hints, 0, sizeof (ai_hints));
	ai_hints.ai_flags  = 0;
#ifdef AI_PASSIVE
	ai_hints.ai_flags |= AI_PASSIVE;
#endif
#ifdef AI_ADDRCONFIG
	ai_hints.ai_flags |= AI_ADDRCONFIG;
#endif
	ai_hints.ai_family   = AF_UNSPEC;
	ai_hints.ai_socktype = SOCK_DGRAM;
	ai_hints.ai_protocol = IPPROTO_UDP;

	status = getaddrinfo (node, service, &ai_hints, &ai_list);
	if (status != 0)
	{
		ERROR ("network plugin: getaddrinfo (%s, %s) failed: %s",
				(se->node == NULL) ? "(null)" : se->node,
				(se->service == NULL) ? "(null)" : se->service,
				gai_strerror (status));
		return (-1);
	}

	for (ai_ptr = ai_list; ai_ptr != NULL; ai_ptr = ai_ptr->ai_next)
	{
		int *tmp;

		tmp = realloc (se->data.server.fd,
				sizeof (*tmp) * (se->data.server.fd_num + 1));
		if (tmp == NULL)
		{
			ERROR ("network plugin: realloc failed.");
			continue;
		}
		se->data.server.fd = tmp;
		tmp = se->data.server.fd + se->data.server.fd_num;

		*tmp = socket (ai_ptr->ai_family, ai_ptr->ai_socktype,
				ai_ptr->ai_protocol);
		if (*tmp < 0)
		{
			char errbuf[1024];
			ERROR ("network plugin: socket(2) failed: %s",
					sstrerror (errno, errbuf,
						sizeof (errbuf)));
			continue;
		}

		status = network_bind_socket (*tmp, ai_ptr, se->interface);
		if (status != 0)
		{
			close (*tmp);
			*tmp = -1;
			continue;
		}

		se->data.server.fd_num++;
		continue;
	} /* for (ai_list) */

	freeaddrinfo (ai_list);

	if (se->data.server.fd_num <= 0)
		return (-1);
	return (0);
} /* }}} int sockent_server_listen */

/* Add a sockent to the global list of sockets */
static int sockent_add (sockent_t *se) /* {{{ */
{
	sockent_t *last_ptr;

	if (se == NULL)
		return (-1);

	if (se->type == SOCKENT_TYPE_SERVER)
	{
		struct pollfd *tmp;
		size_t i;

		tmp = realloc (listen_sockets_pollfd,
				sizeof (*tmp) * (listen_sockets_num
					+ se->data.server.fd_num));
		if (tmp == NULL)
		{
			ERROR ("network plugin: realloc failed.");
			return (-1);
		}
		listen_sockets_pollfd = tmp;
		tmp = listen_sockets_pollfd + listen_sockets_num;

		for (i = 0; i < se->data.server.fd_num; i++)
		{
			memset (tmp + i, 0, sizeof (*tmp));
			tmp[i].fd = se->data.server.fd[i];
			tmp[i].events = POLLIN | POLLPRI;
			tmp[i].revents = 0;
		}

		listen_sockets_num += se->data.server.fd_num;

		if (listen_sockets == NULL)
		{
			listen_sockets = se;
			return (0);
		}
		last_ptr = listen_sockets;
	}
	else /* if (se->type == SOCKENT_TYPE_CLIENT) */
	{
		if (sending_sockets == NULL)
		{
			sending_sockets = se;
			return (0);
		}
		last_ptr = sending_sockets;
	}

	while (last_ptr->next != NULL)
		last_ptr = last_ptr->next;
	last_ptr->next = se;

	return (0);
} /* }}} int sockent_add */

static void *dispatch_thread (void __attribute__((unused)) *arg) /* {{{ */
{
  while (42)
  {
    receive_list_entry_t *ent;
    sockent_t *se;

    /* Lock and wait for more data to come in */
    pthread_mutex_lock (&receive_list_lock);
    while ((listen_loop == 0)
        && (receive_list_head == NULL))
      pthread_cond_wait (&receive_list_cond, &receive_list_lock);

    /* Remove the head entry and unlock */
    ent = receive_list_head;
    if (ent != NULL)
      receive_list_head = ent->next;
    receive_list_length--;
    pthread_mutex_unlock (&receive_list_lock);

    /* Check whether we are supposed to exit. We do NOT check `listen_loop'
     * because we dispatch all missing packets before shutting down. */
    if (ent == NULL)
      break;

    /* Look for the correct `sockent_t' */
    se = listen_sockets;
    while (se != NULL)
    {
      size_t i;

      for (i = 0; i < se->data.server.fd_num; i++)
        if (se->data.server.fd[i] == ent->fd)
          break;

      if (i < se->data.server.fd_num)
        break;

      se = se->next;
    }

    if (se == NULL)
    {
      ERROR ("network plugin: Got packet from FD %i, but can't "
          "find an appropriate socket entry.",
          ent->fd);
      sfree (ent->data);
      sfree (ent);
      continue;
    }

    parse_packet (se, ent->data, ent->data_len, /* flags = */ 0,
	/* username = */ NULL);
    sfree (ent->data);
    sfree (ent);
  } /* while (42) */

  return (NULL);
} /* }}} void *dispatch_thread */

static int network_receive (void) /* {{{ */
{
	char buffer[network_config_packet_size];
	int  buffer_len;

	int i;
	int status;

	receive_list_entry_t *private_list_head;
	receive_list_entry_t *private_list_tail;
	uint64_t              private_list_length;

        assert (listen_sockets_num > 0);

	private_list_head = NULL;
	private_list_tail = NULL;
	private_list_length = 0;

	while (listen_loop == 0)
	{
		status = poll (listen_sockets_pollfd, listen_sockets_num, -1);

		if (status <= 0)
		{
			char errbuf[1024];
			if (errno == EINTR)
				continue;
			ERROR ("poll failed: %s",
					sstrerror (errno, errbuf, sizeof (errbuf)));
			return (-1);
		}

		for (i = 0; (i < listen_sockets_num) && (status > 0); i++)
		{
			receive_list_entry_t *ent;

			if ((listen_sockets_pollfd[i].revents
						& (POLLIN | POLLPRI)) == 0)
				continue;
			status--;

			buffer_len = recv (listen_sockets_pollfd[i].fd,
					buffer, sizeof (buffer),
					0 /* no flags */);
			if (buffer_len < 0)
			{
				char errbuf[1024];
				ERROR ("recv failed: %s",
						sstrerror (errno, errbuf,
							sizeof (errbuf)));
				return (-1);
			}

			stats_octets_rx += ((uint64_t) buffer_len);
			stats_packets_rx++;

			/* TODO: Possible performance enhancement: Do not free
			 * these entries in the dispatch thread but put them in
			 * another list, so we don't have to allocate more and
			 * more of these structures. */
			ent = malloc (sizeof (receive_list_entry_t));
			if (ent == NULL)
			{
				ERROR ("network plugin: malloc failed.");
				return (-1);
			}
			memset (ent, 0, sizeof (receive_list_entry_t));
			ent->data = malloc (network_config_packet_size);
			if (ent->data == NULL)
			{
				sfree (ent);
				ERROR ("network plugin: malloc failed.");
				return (-1);
			}
			ent->fd = listen_sockets_pollfd[i].fd;
			ent->next = NULL;

			memcpy (ent->data, buffer, buffer_len);
			ent->data_len = buffer_len;

			if (private_list_head == NULL)
				private_list_head = ent;
			else
				private_list_tail->next = ent;
			private_list_tail = ent;
			private_list_length++;

			/* Do not block here. Blocking here has led to
			 * insufficient performance in the past. */
			if (pthread_mutex_trylock (&receive_list_lock) == 0)
			{
				assert (((receive_list_head == NULL) && (receive_list_length == 0))
						|| ((receive_list_head != NULL) && (receive_list_length != 0)));

				if (receive_list_head == NULL)
					receive_list_head = private_list_head;
				else
					receive_list_tail->next = private_list_head;
				receive_list_tail = private_list_tail;
				receive_list_length += private_list_length;

				pthread_cond_signal (&receive_list_cond);
				pthread_mutex_unlock (&receive_list_lock);

				private_list_head = NULL;
				private_list_tail = NULL;
				private_list_length = 0;
			}
		} /* for (listen_sockets_pollfd) */
	} /* while (listen_loop == 0) */

	/* Make sure everything is dispatched before exiting. */
	if (private_list_head != NULL)
	{
		pthread_mutex_lock (&receive_list_lock);

		if (receive_list_head == NULL)
			receive_list_head = private_list_head;
		else
			receive_list_tail->next = private_list_head;
		receive_list_tail = private_list_tail;
		receive_list_length += private_list_length;

		private_list_head = NULL;
		private_list_tail = NULL;
		private_list_length = 0;

		pthread_cond_signal (&receive_list_cond);
		pthread_mutex_unlock (&receive_list_lock);
	}

	return (0);
} /* }}} int network_receive */

static void *receive_thread (void __attribute__((unused)) *arg)
{
	return (network_receive () ? (void *) 1 : (void *) 0);
} /* void *receive_thread */

static void network_init_buffer (void)
{
	memset (send_buffer, 0, network_config_packet_size);
	send_buffer_ptr = send_buffer;
	send_buffer_fill = 0;
	send_buffer_last_update = 0;

	memset (&send_buffer_vl, 0, sizeof (send_buffer_vl));
} /* int network_init_buffer */

static void networt_send_buffer_plain (sockent_t *se, /* {{{ */
		const char *buffer, size_t buffer_size)
{
	int status;

	while (42)
	{
		status = sockent_client_connect (se);
		if (status != 0)
			return;

		status = sendto (se->data.client.fd, buffer, buffer_size,
				/* flags = */ 0,
				(struct sockaddr *) se->data.client.addr,
				se->data.client.addrlen);
		if (status < 0)
		{
			char errbuf[1024];

			if ((errno == EINTR) || (errno == EAGAIN))
				continue;

			ERROR ("network plugin: sendto failed: %s. Closing sending socket.",
					sstrerror (errno, errbuf, sizeof (errbuf)));
			sockent_client_disconnect (se);
			return;
		}

		break;
	} /* while (42) */
} /* }}} void networt_send_buffer_plain */

#if HAVE_LIBGCRYPT
#define BUFFER_ADD(p,s) do { \
  memcpy (buffer + buffer_offset, (p), (s)); \
  buffer_offset += (s); \
} while (0)

static void networt_send_buffer_signed (sockent_t *se, /* {{{ */
		const char *in_buffer, size_t in_buffer_size)
{
  part_signature_sha256_t ps;
  char buffer[BUFF_SIG_SIZE + in_buffer_size];
  size_t buffer_offset;
  size_t username_len;

  gcry_md_hd_t hd;
  gcry_error_t err;
  unsigned char *hash;

  hd = NULL;
  err = gcry_md_open (&hd, GCRY_MD_SHA256, GCRY_MD_FLAG_HMAC);
  if (err != 0)
  {
    ERROR ("network plugin: Creating HMAC object failed: %s",
        gcry_strerror (err));
    return;
  }

  err = gcry_md_setkey (hd, se->data.client.password,
      strlen (se->data.client.password));
  if (err != 0)
  {
    ERROR ("network plugin: gcry_md_setkey failed: %s",
        gcry_strerror (err));
    gcry_md_close (hd);
    return;
  }

  username_len = strlen (se->data.client.username);
  if (username_len > (BUFF_SIG_SIZE - PART_SIGNATURE_SHA256_SIZE))
  {
    ERROR ("network plugin: Username too long: %s",
        se->data.client.username);
    return;
  }

  memcpy (buffer + PART_SIGNATURE_SHA256_SIZE,
      se->data.client.username, username_len);
  memcpy (buffer + PART_SIGNATURE_SHA256_SIZE + username_len,
      in_buffer, in_buffer_size);

  /* Initialize the `ps' structure. */
  memset (&ps, 0, sizeof (ps));
  ps.head.type = htons (TYPE_SIGN_SHA256);
  ps.head.length = htons (PART_SIGNATURE_SHA256_SIZE + username_len);

  /* Calculate the hash value. */
  gcry_md_write (hd, buffer + PART_SIGNATURE_SHA256_SIZE,
      username_len + in_buffer_size);
  hash = gcry_md_read (hd, GCRY_MD_SHA256);
  if (hash == NULL)
  {
    ERROR ("network plugin: gcry_md_read failed.");
    gcry_md_close (hd);
    return;
  }
  memcpy (ps.hash, hash, sizeof (ps.hash));

  /* Add the header */
  buffer_offset = 0;

  BUFFER_ADD (&ps.head.type, sizeof (ps.head.type));
  BUFFER_ADD (&ps.head.length, sizeof (ps.head.length));
  BUFFER_ADD (ps.hash, sizeof (ps.hash));

  assert (buffer_offset == PART_SIGNATURE_SHA256_SIZE);

  gcry_md_close (hd);
  hd = NULL;

  buffer_offset = PART_SIGNATURE_SHA256_SIZE + username_len + in_buffer_size;
  networt_send_buffer_plain (se, buffer, buffer_offset);
} /* }}} void networt_send_buffer_signed */

static void networt_send_buffer_encrypted (sockent_t *se, /* {{{ */
		const char *in_buffer, size_t in_buffer_size)
{
  part_encryption_aes256_t pea;
  char buffer[BUFF_SIG_SIZE + in_buffer_size];
  size_t buffer_size;
  size_t buffer_offset;
  size_t header_size;
  size_t username_len;
  gcry_error_t err;
  gcry_cipher_hd_t cypher;

  /* Initialize the header fields */
  memset (&pea, 0, sizeof (pea));
  pea.head.type = htons (TYPE_ENCR_AES256);

  pea.username = se->data.client.username;

  username_len = strlen (pea.username);
  if ((PART_ENCRYPTION_AES256_SIZE + username_len) > BUFF_SIG_SIZE)
  {
    ERROR ("network plugin: Username too long: %s", pea.username);
    return;
  }

  buffer_size = PART_ENCRYPTION_AES256_SIZE + username_len + in_buffer_size;
  header_size = PART_ENCRYPTION_AES256_SIZE + username_len
    - sizeof (pea.hash);

  assert (buffer_size <= sizeof (buffer));
  DEBUG ("network plugin: networt_send_buffer_encrypted: "
      "buffer_size = %zu;", buffer_size);

  pea.head.length = htons ((uint16_t) (PART_ENCRYPTION_AES256_SIZE
        + username_len + in_buffer_size));
  pea.username_length = htons ((uint16_t) username_len);

  /* Chose a random initialization vector. */
  gcry_randomize ((void *) &pea.iv, sizeof (pea.iv), GCRY_STRONG_RANDOM);

  /* Create hash of the payload */
  gcry_md_hash_buffer (GCRY_MD_SHA1, pea.hash, in_buffer, in_buffer_size);

  /* Initialize the buffer */
  buffer_offset = 0;
  memset (buffer, 0, sizeof (buffer));


  BUFFER_ADD (&pea.head.type, sizeof (pea.head.type));
  BUFFER_ADD (&pea.head.length, sizeof (pea.head.length));
  BUFFER_ADD (&pea.username_length, sizeof (pea.username_length));
  BUFFER_ADD (pea.username, username_len);
  BUFFER_ADD (pea.iv, sizeof (pea.iv));
  assert (buffer_offset == header_size);
  BUFFER_ADD (pea.hash, sizeof (pea.hash));
  BUFFER_ADD (in_buffer, in_buffer_size);

  assert (buffer_offset == buffer_size);

  cypher = network_get_aes256_cypher (se, pea.iv, sizeof (pea.iv),
      se->data.client.password);
  if (cypher == NULL)
    return;

  /* Encrypt the buffer in-place */
  err = gcry_cipher_encrypt (cypher,
      buffer      + header_size,
      buffer_size - header_size,
      /* in = */ NULL, /* in len = */ 0);
  if (err != 0)
  {
    ERROR ("network plugin: gcry_cipher_encrypt returned: %s",
        gcry_strerror (err));
    return;
  }

  /* Send it out without further modifications */
  networt_send_buffer_plain (se, buffer, buffer_size);
} /* }}} void networt_send_buffer_encrypted */
#undef BUFFER_ADD
#endif /* HAVE_LIBGCRYPT */

static void network_send_buffer (char *buffer, size_t buffer_len) /* {{{ */
{
  sockent_t *se;

  DEBUG ("network plugin: network_send_buffer: buffer_len = %zu", buffer_len);

  for (se = sending_sockets; se != NULL; se = se->next)
  {
#if HAVE_LIBGCRYPT
    if (se->data.client.security_level == SECURITY_LEVEL_ENCRYPT)
      networt_send_buffer_encrypted (se, buffer, buffer_len);
    else if (se->data.client.security_level == SECURITY_LEVEL_SIGN)
      networt_send_buffer_signed (se, buffer, buffer_len);
    else /* if (se->data.client.security_level == SECURITY_LEVEL_NONE) */
#endif /* HAVE_LIBGCRYPT */
      networt_send_buffer_plain (se, buffer, buffer_len);
  } /* for (sending_sockets) */
} /* }}} void network_send_buffer */

static int add_to_buffer (char *buffer, int buffer_size, /* {{{ */
		value_list_t *vl_def,
		const data_set_t *ds, const value_list_t *vl)
{
	char *buffer_orig = buffer;

	if (strcmp (vl_def->host, vl->host) != 0)
	{
		if (write_part_string (&buffer, &buffer_size, TYPE_HOST,
					vl->host, strlen (vl->host)) != 0)
			return (-1);
		sstrncpy (vl_def->host, vl->host, sizeof (vl_def->host));
	}

	if (vl_def->time != vl->time)
	{
		if (write_part_number (&buffer, &buffer_size, TYPE_TIME_HR,
					(uint64_t) vl->time))
			return (-1);
		vl_def->time = vl->time;
	}

	if (vl_def->interval != vl->interval)
	{
		if (write_part_number (&buffer, &buffer_size, TYPE_INTERVAL_HR,
					(uint64_t) vl->interval))
			return (-1);
		vl_def->interval = vl->interval;
	}

	if (strcmp (vl_def->plugin, vl->plugin) != 0)
	{
		if (write_part_string (&buffer, &buffer_size, TYPE_PLUGIN,
					vl->plugin, strlen (vl->plugin)) != 0)
			return (-1);
		sstrncpy (vl_def->plugin, vl->plugin, sizeof (vl_def->plugin));
	}

	if (strcmp (vl_def->plugin_instance, vl->plugin_instance) != 0)
	{
		if (write_part_string (&buffer, &buffer_size, TYPE_PLUGIN_INSTANCE,
					vl->plugin_instance,
					strlen (vl->plugin_instance)) != 0)
			return (-1);
		sstrncpy (vl_def->plugin_instance, vl->plugin_instance, sizeof (vl_def->plugin_instance));
	}

	if (strcmp (vl_def->type, vl->type) != 0)
	{
		if (write_part_string (&buffer, &buffer_size, TYPE_TYPE,
					vl->type, strlen (vl->type)) != 0)
			return (-1);
		sstrncpy (vl_def->type, ds->type, sizeof (vl_def->type));
	}

	if (strcmp (vl_def->type_instance, vl->type_instance) != 0)
	{
		if (write_part_string (&buffer, &buffer_size, TYPE_TYPE_INSTANCE,
					vl->type_instance,
					strlen (vl->type_instance)) != 0)
			return (-1);
		sstrncpy (vl_def->type_instance, vl->type_instance, sizeof (vl_def->type_instance));
	}

	if (write_part_values (&buffer, &buffer_size, ds, vl) != 0)
		return (-1);

	return (buffer - buffer_orig);
} /* }}} int add_to_buffer */

static void flush_buffer (void)
{
	DEBUG ("network plugin: flush_buffer: send_buffer_fill = %i",
			send_buffer_fill);

	network_send_buffer (send_buffer, (size_t) send_buffer_fill);

	stats_octets_tx += ((uint64_t) send_buffer_fill);
	stats_packets_tx++;

	network_init_buffer ();
}

static int network_write (const data_set_t *ds, const value_list_t *vl,
		user_data_t __attribute__((unused)) *user_data)
{
	int status;

	if (!check_send_okay (vl))
	{
#if COLLECT_DEBUG
	  char name[6*DATA_MAX_NAME_LEN];
	  FORMAT_VL (name, sizeof (name), vl);
	  name[sizeof (name) - 1] = 0;
	  DEBUG ("network plugin: network_write: "
	      "NOT sending %s.", name);
#endif
	  /* Counter is not protected by another lock and may be reached by
	   * multiple threads */
	  pthread_mutex_lock (&stats_lock);
	  stats_values_not_sent++;
	  pthread_mutex_unlock (&stats_lock);
	  return (0);
	}

	uc_meta_data_add_unsigned_int (vl,
	    "network:time_sent", (uint64_t) vl->time);

	pthread_mutex_lock (&send_buffer_lock);

	status = add_to_buffer (send_buffer_ptr,
			network_config_packet_size - (send_buffer_fill + BUFF_SIG_SIZE),
			&send_buffer_vl,
			ds, vl);
	if (status >= 0)
	{
		/* status == bytes added to the buffer */
		send_buffer_fill += status;
		send_buffer_ptr  += status;
		send_buffer_last_update = cdtime();

		stats_values_sent++;
	}
	else
	{
		flush_buffer ();

		status = add_to_buffer (send_buffer_ptr,
				network_config_packet_size - (send_buffer_fill + BUFF_SIG_SIZE),
				&send_buffer_vl,
				ds, vl);

		if (status >= 0)
		{
			send_buffer_fill += status;
			send_buffer_ptr  += status;

			stats_values_sent++;
		}
	}

	if (status < 0)
	{
		ERROR ("network plugin: Unable to append to the "
				"buffer for some weird reason");
	}
	else if ((network_config_packet_size - send_buffer_fill) < 15)
	{
		flush_buffer ();
	}

	pthread_mutex_unlock (&send_buffer_lock);

	return ((status < 0) ? -1 : 0);
} /* int network_write */

static int network_config_set_ttl (const oconfig_item_t *ci) /* {{{ */
{
  int tmp = 0;

  if (cf_util_get_int (ci, &tmp) != 0)
    return (-1);
  else if ((tmp > 0) && (tmp <= 255))
    network_config_ttl = tmp;
  else {
    WARNING ("network plugin: The `TimeToLive' must be between 1 and 255.");
    return (-1);
  }

  return (0);
} /* }}} int network_config_set_ttl */

static int network_config_set_interface (const oconfig_item_t *ci, /* {{{ */
    int *interface)
{
  char if_name[256];

  if (cf_util_get_string_buffer (ci, if_name, sizeof (if_name)) != 0)
    return (-1);

  *interface = if_nametoindex (if_name);
  return (0);
} /* }}} int network_config_set_interface */

static int network_config_set_buffer_size (const oconfig_item_t *ci) /* {{{ */
{
  int tmp = 0;

  if (cf_util_get_int (ci, &tmp) != 0)
    return (-1);
  else if ((tmp >= 1024) && (tmp <= 65535))
    network_config_packet_size = tmp;
  else {
    WARNING ("network plugin: The `MaxPacketSize' must be between 1024 and 65535.");
    return (-1);
  }

  return (0);
} /* }}} int network_config_set_buffer_size */

#if HAVE_LIBGCRYPT
static int network_config_set_security_level (oconfig_item_t *ci, /* {{{ */
    int *retval)
{
  char *str;
  if ((ci->values_num != 1)
      || (ci->values[0].type != OCONFIG_TYPE_STRING))
  {
    WARNING ("network plugin: The `SecurityLevel' config option needs exactly "
        "one string argument.");
    return (-1);
  }

  str = ci->values[0].value.string;
  if (strcasecmp ("Encrypt", str) == 0)
    *retval = SECURITY_LEVEL_ENCRYPT;
  else if (strcasecmp ("Sign", str) == 0)
    *retval = SECURITY_LEVEL_SIGN;
  else if (strcasecmp ("None", str) == 0)
    *retval = SECURITY_LEVEL_NONE;
  else
  {
    WARNING ("network plugin: Unknown security level: %s.", str);
    return (-1);
  }

  return (0);
} /* }}} int network_config_set_security_level */
#endif /* HAVE_LIBGCRYPT */

static int network_config_add_listen (const oconfig_item_t *ci) /* {{{ */
{
  sockent_t *se;
  int status;
  int i;

  if ((ci->values_num < 1) || (ci->values_num > 2)
      || (ci->values[0].type != OCONFIG_TYPE_STRING)
      || ((ci->values_num > 1) && (ci->values[1].type != OCONFIG_TYPE_STRING)))
  {
    ERROR ("network plugin: The `%s' config option needs "
        "one or two string arguments.", ci->key);
    return (-1);
  }

  se = sockent_create (SOCKENT_TYPE_SERVER);
  if (se == NULL)
  {
    ERROR ("network plugin: sockent_create failed.");
    return (-1);
  }

  se->node = strdup (ci->values[0].value.string);
  if (ci->values_num >= 2)
    se->service = strdup (ci->values[1].value.string);

  for (i = 0; i < ci->children_num; i++)
  {
    oconfig_item_t *child = ci->children + i;

#if HAVE_LIBGCRYPT
    if (strcasecmp ("AuthFile", child->key) == 0)
      cf_util_get_string (child, &se->data.server.auth_file);
    else if (strcasecmp ("SecurityLevel", child->key) == 0)
      network_config_set_security_level (child,
          &se->data.server.security_level);
    else
#endif /* HAVE_LIBGCRYPT */
    if (strcasecmp ("Interface", child->key) == 0)
      network_config_set_interface (child, &se->interface);
    else
    {
      WARNING ("network plugin: Option `%s' is not allowed here.",
          child->key);
    }
  }

#if HAVE_LIBGCRYPT
  if ((se->data.server.security_level > SECURITY_LEVEL_NONE)
      && (se->data.server.auth_file == NULL))
  {
    ERROR ("network plugin: A security level higher than `none' was "
        "requested, but no AuthFile option was given. Cowardly refusing to "
        "open this socket!");
    sockent_destroy (se);
    return (-1);
  }
#endif /* HAVE_LIBGCRYPT */

  status = sockent_init_crypto (se);
  if (status != 0)
  {
    ERROR ("network plugin: network_config_add_listen: sockent_init_crypto() failed.");
    sockent_destroy (se);
    return (-1);
  }

  status = sockent_server_listen (se);
  if (status != 0)
  {
    ERROR ("network plugin: network_config_add_server: sockent_server_listen failed.");
    sockent_destroy (se);
    return (-1);
  }

  status = sockent_add (se);
  if (status != 0)
  {
    ERROR ("network plugin: network_config_add_listen: sockent_add failed.");
    sockent_destroy (se);
    return (-1);
  }

  return (0);
} /* }}} int network_config_add_listen */

static int network_config_add_server (const oconfig_item_t *ci) /* {{{ */
{
  sockent_t *se;
  int status;
  int i;

  if ((ci->values_num < 1) || (ci->values_num > 2)
      || (ci->values[0].type != OCONFIG_TYPE_STRING)
      || ((ci->values_num > 1) && (ci->values[1].type != OCONFIG_TYPE_STRING)))
  {
    ERROR ("network plugin: The `%s' config option needs "
        "one or two string arguments.", ci->key);
    return (-1);
  }

  se = sockent_create (SOCKENT_TYPE_CLIENT);
  if (se == NULL)
  {
    ERROR ("network plugin: sockent_create failed.");
    return (-1);
  }

  se->node = strdup (ci->values[0].value.string);
  if (ci->values_num >= 2)
    se->service = strdup (ci->values[1].value.string);

  for (i = 0; i < ci->children_num; i++)
  {
    oconfig_item_t *child = ci->children + i;

#if HAVE_LIBGCRYPT
    if (strcasecmp ("Username", child->key) == 0)
      cf_util_get_string (child, &se->data.client.username);
    else if (strcasecmp ("Password", child->key) == 0)
      cf_util_get_string (child, &se->data.client.password);
    else if (strcasecmp ("SecurityLevel", child->key) == 0)
      network_config_set_security_level (child,
          &se->data.client.security_level);
    else
#endif /* HAVE_LIBGCRYPT */
    if (strcasecmp ("Interface", child->key) == 0)
<<<<<<< HEAD
      network_config_set_interface (child, &se->interface);
    else if (strcasecmp ("ResolveInterval", child->key) == 0)
      cf_util_get_cdtime(child, &se->data.client.resolve_interval);
=======
      network_config_set_interface (child,
          &se->interface);
		else if (strcasecmp ("ResolveInterval", child->key) == 0)
			cf_util_get_cdtime(child, &se->data.client.resolve_interval);
>>>>>>> cf33da9a
    else
    {
      WARNING ("network plugin: Option `%s' is not allowed here.",
          child->key);
    }
  }

#if HAVE_LIBGCRYPT
  if ((se->data.client.security_level > SECURITY_LEVEL_NONE)
      && ((se->data.client.username == NULL)
        || (se->data.client.password == NULL)))
  {
    ERROR ("network plugin: A security level higher than `none' was "
        "requested, but no Username or Password option was given. "
        "Cowardly refusing to open this socket!");
    sockent_destroy (se);
    return (-1);
  }
#endif /* HAVE_LIBGCRYPT */

  status = sockent_init_crypto (se);
  if (status != 0)
  {
    ERROR ("network plugin: network_config_add_server: sockent_init_crypto() failed.");
    sockent_destroy (se);
    return (-1);
  }

  /* No call to sockent_client_connect() here -- it is called from
   * networt_send_buffer_plain(). */

  status = sockent_add (se);
  if (status != 0)
  {
    ERROR ("network plugin: network_config_add_server: sockent_add failed.");
    sockent_destroy (se);
    return (-1);
  }

  return (0);
} /* }}} int network_config_add_server */

static int network_config (oconfig_item_t *ci) /* {{{ */
{
  int i;

  /* The options need to be applied first */
  for (i = 0; i < ci->children_num; i++)
  {
    oconfig_item_t *child = ci->children + i;
    if (strcasecmp ("TimeToLive", child->key) == 0)
      network_config_set_ttl (child);
  }

  for (i = 0; i < ci->children_num; i++)
  {
    oconfig_item_t *child = ci->children + i;

    if (strcasecmp ("Listen", child->key) == 0)
      network_config_add_listen (child);
    else if (strcasecmp ("Server", child->key) == 0)
      network_config_add_server (child);
    else if (strcasecmp ("TimeToLive", child->key) == 0) {
      /* Handled earlier */
    }
    else if (strcasecmp ("MaxPacketSize", child->key) == 0)
      network_config_set_buffer_size (child);
    else if (strcasecmp ("Forward", child->key) == 0)
      cf_util_get_boolean (child, &network_config_forward);
    else if (strcasecmp ("ReportStats", child->key) == 0)
      cf_util_get_boolean (child, &network_config_stats);
    else
    {
      WARNING ("network plugin: Option `%s' is not allowed here.",
          child->key);
    }
  }

  return (0);
} /* }}} int network_config */

static int network_notification (const notification_t *n,
    user_data_t __attribute__((unused)) *user_data)
{
  char  buffer[network_config_packet_size];
  char *buffer_ptr = buffer;
  int   buffer_free = sizeof (buffer);
  int   status;

  if (!check_send_notify_okay (n))
    return (0);

  memset (buffer, 0, sizeof (buffer));

  status = write_part_number (&buffer_ptr, &buffer_free, TYPE_TIME_HR,
      (uint64_t) n->time);
  if (status != 0)
    return (-1);

  status = write_part_number (&buffer_ptr, &buffer_free, TYPE_SEVERITY,
      (uint64_t) n->severity);
  if (status != 0)
    return (-1);

  if (strlen (n->host) > 0)
  {
    status = write_part_string (&buffer_ptr, &buffer_free, TYPE_HOST,
        n->host, strlen (n->host));
    if (status != 0)
      return (-1);
  }

  if (strlen (n->plugin) > 0)
  {
    status = write_part_string (&buffer_ptr, &buffer_free, TYPE_PLUGIN,
        n->plugin, strlen (n->plugin));
    if (status != 0)
      return (-1);
  }

  if (strlen (n->plugin_instance) > 0)
  {
    status = write_part_string (&buffer_ptr, &buffer_free,
        TYPE_PLUGIN_INSTANCE,
        n->plugin_instance, strlen (n->plugin_instance));
    if (status != 0)
      return (-1);
  }

  if (strlen (n->type) > 0)
  {
    status = write_part_string (&buffer_ptr, &buffer_free, TYPE_TYPE,
        n->type, strlen (n->type));
    if (status != 0)
      return (-1);
  }

  if (strlen (n->type_instance) > 0)
  {
    status = write_part_string (&buffer_ptr, &buffer_free, TYPE_TYPE_INSTANCE,
        n->type_instance, strlen (n->type_instance));
    if (status != 0)
      return (-1);
  }

  status = write_part_string (&buffer_ptr, &buffer_free, TYPE_MESSAGE,
      n->message, strlen (n->message));
  if (status != 0)
    return (-1);

  network_send_buffer (buffer, sizeof (buffer) - buffer_free);

  return (0);
} /* int network_notification */

static int network_shutdown (void)
{
	sockent_t *se;

	listen_loop++;

	/* Kill the listening thread */
	if (receive_thread_running != 0)
	{
		INFO ("network plugin: Stopping receive thread.");
		pthread_kill (receive_thread_id, SIGTERM);
		pthread_join (receive_thread_id, NULL /* no return value */);
		memset (&receive_thread_id, 0, sizeof (receive_thread_id));
		receive_thread_running = 0;
	}

	/* Shutdown the dispatching thread */
	if (dispatch_thread_running != 0)
	{
		INFO ("network plugin: Stopping dispatch thread.");
		pthread_mutex_lock (&receive_list_lock);
		pthread_cond_broadcast (&receive_list_cond);
		pthread_mutex_unlock (&receive_list_lock);
		pthread_join (dispatch_thread_id, /* ret = */ NULL);
		dispatch_thread_running = 0;
	}

	sockent_destroy (listen_sockets);

	if (send_buffer_fill > 0)
		flush_buffer ();

	sfree (send_buffer);

	for (se = sending_sockets; se != NULL; se = se->next)
		sockent_client_disconnect (se);
	sockent_destroy (sending_sockets);

	plugin_unregister_config ("network");
	plugin_unregister_init ("network");
	plugin_unregister_write ("network");
	plugin_unregister_shutdown ("network");

	return (0);
} /* int network_shutdown */

static int network_stats_read (void) /* {{{ */
{
	derive_t copy_octets_rx;
	derive_t copy_octets_tx;
	derive_t copy_packets_rx;
	derive_t copy_packets_tx;
	derive_t copy_values_dispatched;
	derive_t copy_values_not_dispatched;
	derive_t copy_values_sent;
	derive_t copy_values_not_sent;
	derive_t copy_receive_list_length;
	value_list_t vl = VALUE_LIST_INIT;
	value_t values[2];

	copy_octets_rx = stats_octets_rx;
	copy_octets_tx = stats_octets_tx;
	copy_packets_rx = stats_packets_rx;
	copy_packets_tx = stats_packets_tx;
	copy_values_dispatched = stats_values_dispatched;
	copy_values_not_dispatched = stats_values_not_dispatched;
	copy_values_sent = stats_values_sent;
	copy_values_not_sent = stats_values_not_sent;
	copy_receive_list_length = receive_list_length;

	/* Initialize `vl' */
	vl.values = values;
	vl.values_len = 2;
	vl.time = 0;
	sstrncpy (vl.host, hostname_g, sizeof (vl.host));
	sstrncpy (vl.plugin, "network", sizeof (vl.plugin));

	/* Octets received / sent */
	vl.values[0].derive = (derive_t) copy_octets_rx;
	vl.values[1].derive = (derive_t) copy_octets_tx;
	sstrncpy (vl.type, "if_octets", sizeof (vl.type));
	plugin_dispatch_values (&vl);

	/* Packets received / send */
	vl.values[0].derive = (derive_t) copy_packets_rx;
	vl.values[1].derive = (derive_t) copy_packets_tx;
	sstrncpy (vl.type, "if_packets", sizeof (vl.type));
	plugin_dispatch_values (&vl);

	/* Values (not) dispatched and (not) send */
	sstrncpy (vl.type, "total_values", sizeof (vl.type));
	vl.values_len = 1;

	vl.values[0].derive = (derive_t) copy_values_dispatched;
	sstrncpy (vl.type_instance, "dispatch-accepted",
			sizeof (vl.type_instance));
	plugin_dispatch_values (&vl);

	vl.values[0].derive = (derive_t) copy_values_not_dispatched;
	sstrncpy (vl.type_instance, "dispatch-rejected",
			sizeof (vl.type_instance));
	plugin_dispatch_values (&vl);

	vl.values[0].derive = (derive_t) copy_values_sent;
	sstrncpy (vl.type_instance, "send-accepted",
			sizeof (vl.type_instance));
	plugin_dispatch_values (&vl);

	vl.values[0].derive = (derive_t) copy_values_not_sent;
	sstrncpy (vl.type_instance, "send-rejected",
			sizeof (vl.type_instance));
	plugin_dispatch_values (&vl);

	/* Receive queue length */
	vl.values[0].gauge = (gauge_t) copy_receive_list_length;
	sstrncpy (vl.type, "queue_length", sizeof (vl.type));
	vl.type_instance[0] = 0;
	plugin_dispatch_values (&vl);

	return (0);
} /* }}} int network_stats_read */

static int network_init (void)
{
	static _Bool have_init = 0;

	/* Check if we were already initialized. If so, just return - there's
	 * nothing more to do (for now, that is). */
	if (have_init)
		return (0);
	have_init = 1;

#if HAVE_LIBGCRYPT
	network_init_gcrypt ();
#endif

	if (network_config_stats)
		plugin_register_read ("network", network_stats_read);

	plugin_register_shutdown ("network", network_shutdown);

	send_buffer = malloc (network_config_packet_size);
	if (send_buffer == NULL)
	{
		ERROR ("network plugin: malloc failed.");
		return (-1);
	}
	network_init_buffer ();

	/* setup socket(s) and so on */
	if (sending_sockets != NULL)
	{
		plugin_register_write ("network", network_write,
				/* user_data = */ NULL);
		plugin_register_notification ("network", network_notification,
				/* user_data = */ NULL);
	}

	/* If no threads need to be started, return here. */
	if ((listen_sockets_num == 0)
			|| ((dispatch_thread_running != 0)
				&& (receive_thread_running != 0)))
		return (0);

	if (dispatch_thread_running == 0)
	{
		int status;
		status = plugin_thread_create (&dispatch_thread_id,
				NULL /* no attributes */,
				dispatch_thread,
				NULL /* no argument */);
		if (status != 0)
		{
			char errbuf[1024];
			ERROR ("network: pthread_create failed: %s",
					sstrerror (errno, errbuf,
						sizeof (errbuf)));
		}
		else
		{
			dispatch_thread_running = 1;
		}
	}

	if (receive_thread_running == 0)
	{
		int status;
		status = plugin_thread_create (&receive_thread_id,
				NULL /* no attributes */,
				receive_thread,
				NULL /* no argument */);
		if (status != 0)
		{
			char errbuf[1024];
			ERROR ("network: pthread_create failed: %s",
					sstrerror (errno, errbuf,
						sizeof (errbuf)));
		}
		else
		{
			receive_thread_running = 1;
		}
	}

	return (0);
} /* int network_init */

/*
 * The flush option of the network plugin cannot flush individual identifiers.
 * All the values are added to a buffer and sent when the buffer is full, the
 * requested value may or may not be in there, it's not worth finding out. We
 * just send the buffer if `flush'  is called - if the requested value was in
 * there, good. If not, well, then there is nothing to flush.. -octo
 */
static int network_flush (cdtime_t timeout,
		__attribute__((unused)) const char *identifier,
		__attribute__((unused)) user_data_t *user_data)
{
	pthread_mutex_lock (&send_buffer_lock);

	if (send_buffer_fill > 0)
	{
		if (timeout > 0)
		{
			cdtime_t now = cdtime ();
			if ((send_buffer_last_update + timeout) > now)
			{
				pthread_mutex_unlock (&send_buffer_lock);
				return (0);
			}
		}
		flush_buffer ();
	}
	pthread_mutex_unlock (&send_buffer_lock);

	return (0);
} /* int network_flush */

void module_register (void)
{
	plugin_register_complex_config ("network", network_config);
	plugin_register_init   ("network", network_init);
	plugin_register_flush   ("network", network_flush,
			/* user_data = */ NULL);
} /* void module_register */

/* vim: set fdm=marker : */<|MERGE_RESOLUTION|>--- conflicted
+++ resolved
@@ -3160,16 +3160,9 @@
     else
 #endif /* HAVE_LIBGCRYPT */
     if (strcasecmp ("Interface", child->key) == 0)
-<<<<<<< HEAD
       network_config_set_interface (child, &se->interface);
     else if (strcasecmp ("ResolveInterval", child->key) == 0)
       cf_util_get_cdtime(child, &se->data.client.resolve_interval);
-=======
-      network_config_set_interface (child,
-          &se->interface);
-		else if (strcasecmp ("ResolveInterval", child->key) == 0)
-			cf_util_get_cdtime(child, &se->data.client.resolve_interval);
->>>>>>> cf33da9a
     else
     {
       WARNING ("network plugin: Option `%s' is not allowed here.",
